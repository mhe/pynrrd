import os
import sys
import tempfile

import numpy as np

# Look on level up for nrrd.py
sys.path.append(os.path.dirname(os.path.dirname(__file__)))

import nrrd
import unittest

DATA_DIR_PATH = os.path.dirname(__file__)
RAW_NRRD_FILE_PATH = os.path.join(DATA_DIR_PATH, 'BallBinary30x30x30.nrrd')
RAW_NHDR_FILE_PATH = os.path.join(DATA_DIR_PATH, 'BallBinary30x30x30.nhdr')
RAW_DATA_FILE_PATH = os.path.join(DATA_DIR_PATH, 'BallBinary30x30x30.raw')
GZ_NRRD_FILE_PATH = os.path.join(DATA_DIR_PATH, 'BallBinary30x30x30_gz.nrrd')
BZ2_NRRD_FILE_PATH = os.path.join(DATA_DIR_PATH, 'BallBinary30x30x30_bz2.nrrd')
GZ_LINESKIP_NRRD_FILE_PATH = os.path.join(DATA_DIR_PATH, 'BallBinary30x30x30_gz_lineskip.nrrd')

<<<<<<< HEAD
ASCII_1D_NRRD_FILE_PATH = os.path.join(DATA_DIR_PATH, 'test1d_ascii.nrrd')
ASCII_2D_NRRD_FILE_PATH = os.path.join(DATA_DIR_PATH, 'test2d_ascii.nrrd')
=======
# Fix issue with assertRaisesRegex only available in Python 3 while
# assertRaisesRegexp is available in Python 2 (and deprecated in Python 3)
if not hasattr(unittest.TestCase, 'assertRaisesRegex'):
    unittest.TestCase.assertRaisesRegex = getattr(unittest.TestCase, 'assertRaisesRegexp')


class TestFieldParsing(unittest.TestCase):
    def setUp(self):
        pass

    def assert_equal_with_datatype(self, desired, actual):
        self.assertEqual(desired.dtype, np.array(actual[0]).dtype)
        np.testing.assert_equal(desired, actual)

    def test_parse_vector(self):
        with self.assertRaisesRegex(nrrd.NrrdError, 'Vector should be enclosed by parentheses.'):
            nrrd.parse_vector('100, 200, 300)')

        with self.assertRaisesRegex(nrrd.NrrdError, 'Vector should be enclosed by parentheses.'):
            nrrd.parse_vector('(100, 200, 300')

        with self.assertRaisesRegex(nrrd.NrrdError, 'Vector should be enclosed by parentheses.'):
            nrrd.parse_vector('100, 200, 300')

        self.assert_equal_with_datatype(nrrd.parse_vector('(100, 200, 300)'), [100, 200, 300])
        self.assert_equal_with_datatype(nrrd.parse_vector('(100, 200, 300)', dtype=float), [100., 200., 300.])
        self.assert_equal_with_datatype(nrrd.parse_vector('(100, 200, 300)', dtype=int), [100, 200, 300])

        self.assert_equal_with_datatype(nrrd.parse_vector('(100.50, 200, 300)'), [100.50, 200., 300.])
        self.assert_equal_with_datatype(nrrd.parse_vector('(100, 200.50, 300)', dtype=float), [100., 200.50, 300.])
        self.assert_equal_with_datatype(nrrd.parse_vector('(100, 200, 300.50)', dtype=int), [100, 200, 300])

        self.assert_equal_with_datatype(nrrd.parse_vector('(100.47655, 220.32, 300.50)'), [100.47655, 220.32, 300.50])
        self.assert_equal_with_datatype(nrrd.parse_vector('(100.47655, 220.32, 300.50)', dtype=float),
                                        [100.47655, 220.32, 300.50])
        self.assert_equal_with_datatype(nrrd.parse_vector('(100.47655, 220.32, 300.50)', dtype=int), [100, 220, 300])

        self.assert_equal_with_datatype(nrrd.parse_vector('(100.47655, 220.32)'), [100.47655, 220.32])
        self.assert_equal_with_datatype(nrrd.parse_vector('(100.47655, 220.32)', dtype=float), [100.47655, 220.32])
        self.assert_equal_with_datatype(nrrd.parse_vector('(100.47655, 220.32)', dtype=int), [100, 220])

        with self.assertRaisesRegex(nrrd.NrrdError, 'dtype should be None for automatic type detection, float or int'):
            nrrd.parse_vector('(100.47655, 220.32)', dtype=np.uint8)

    def test_parse_optional_vector(self):
        with self.assertRaisesRegex(nrrd.NrrdError, 'Vector should be enclosed by parentheses.'):
            nrrd.parse_optional_vector('100, 200, 300)')

        with self.assertRaisesRegex(nrrd.NrrdError, 'Vector should be enclosed by parentheses.'):
            nrrd.parse_optional_vector('(100, 200, 300')

        with self.assertRaisesRegex(nrrd.NrrdError, 'Vector should be enclosed by parentheses.'):
            nrrd.parse_optional_vector('100, 200, 300')

        self.assert_equal_with_datatype(nrrd.parse_optional_vector('(100, 200, 300)'), [100, 200, 300])
        self.assert_equal_with_datatype(nrrd.parse_optional_vector('(100, 200, 300)', dtype=float),
                                        [100., 200., 300.])
        self.assert_equal_with_datatype(nrrd.parse_optional_vector('(100, 200, 300)', dtype=int), [100, 200, 300])

        self.assert_equal_with_datatype(nrrd.parse_optional_vector('(100.50, 200, 300)'), [100.50, 200., 300.])
        self.assert_equal_with_datatype(nrrd.parse_optional_vector('(100, 200.50, 300)', dtype=float),
                                        [100., 200.50, 300.])
        self.assert_equal_with_datatype(nrrd.parse_optional_vector('(100, 200, 300.50)', dtype=int),
                                        [100, 200, 300])

        self.assert_equal_with_datatype(nrrd.parse_optional_vector('(100.47655, 220.32, 300.50)'),
                                        [100.47655, 220.32, 300.50])
        self.assert_equal_with_datatype(nrrd.parse_optional_vector('(100.47655, 220.32, 300.50)', dtype=float),
                                        [100.47655, 220.32, 300.50])
        self.assert_equal_with_datatype(nrrd.parse_optional_vector('(100.47655, 220.32, 300.50)', dtype=int),
                                        [100, 220, 300])

        self.assert_equal_with_datatype(nrrd.parse_optional_vector('(100.47655, 220.32)'),
                                        [100.47655, 220.32])
        self.assert_equal_with_datatype(nrrd.parse_optional_vector('(100.47655, 220.32)', dtype=float),
                                        [100.47655, 220.32])
        self.assert_equal_with_datatype(nrrd.parse_optional_vector('(100.47655, 220.32)', dtype=int), [100, 220])

        self.assertEqual(nrrd.parse_optional_vector('none'), None)

        with self.assertRaisesRegex(nrrd.NrrdError, 'dtype should be None for automatic type detection, float or int'):
            nrrd.parse_optional_vector('(100.47655, 220.32)', dtype=np.uint8)

    def test_parse_matrix(self):
        self.assert_equal_with_datatype(
            nrrd.parse_matrix('(1.4726600000000003,-0,0) (-0,1.4726600000000003,-0) (0,-0,4.7619115092114601)'),
            [[1.4726600000000003, 0, 0], [0, 1.4726600000000003, 0], [0, 0, 4.7619115092114601]])

        self.assert_equal_with_datatype(
            nrrd.parse_matrix('(1.4726600000000003,-0,0) (-0,1.4726600000000003,-0) (0,-0,4.7619115092114601)',
                              dtype=float),
            [[1.4726600000000003, 0, 0], [0, 1.4726600000000003, 0], [0, 0, 4.7619115092114601]])

        self.assert_equal_with_datatype(
            nrrd.parse_matrix('(1.4726600000000003,-0,0) (-0,1.4726600000000003,-0) (0,-0,4.7619115092114601)',
                              dtype=int), [[1, 0, 0], [0, 1, 0], [0, 0, 4]])

        self.assert_equal_with_datatype(nrrd.parse_matrix('(1,0,0) (0,1,0) (0,0,1)'),
                                        [[1, 0, 0], [0, 1, 0], [0, 0, 1]])
        self.assert_equal_with_datatype(nrrd.parse_matrix('(1,0,0) (0,1,0) (0,0,1)', dtype=float),
                                        [[1., 0., 0.], [0., 1., 0.], [0., 0., 1.]])
        self.assert_equal_with_datatype(nrrd.parse_matrix('(1,0,0) (0,1,0) (0,0,1)', dtype=int),
                                        [[1, 0, 0], [0, 1, 0], [0, 0, 1]])

        with self.assertRaisesRegex(nrrd.NrrdError, 'Matrix should have same number of elements in each row'):
            nrrd.parse_matrix('(1,0,0,0) (0,1,0) (0,0,1)')

        with self.assertRaisesRegex(nrrd.NrrdError, 'dtype should be None for automatic type detection, float or int'):
            nrrd.parse_matrix('(1,0,0) (0,1,0) (0,0,1)', dtype=np.uint8)

    def test_parse_optional_matrix(self):
        self.assert_equal_with_datatype(nrrd.parse_optional_matrix(
            '(1.4726600000000003,-0,0) (-0,1.4726600000000003,-0) (0,-0,4.7619115092114601)'),
            [[1.4726600000000003, 0, 0], [0, 1.4726600000000003, 0], [0, 0, 4.7619115092114601]])

        self.assert_equal_with_datatype(nrrd.parse_optional_matrix('(1,0,0) (0,1,0) (0,0,1)'),
                                        [[1., 0., 0.], [0., 1., 0.], [0., 0., 1.]])

        self.assert_equal_with_datatype(nrrd.parse_optional_matrix(
            'none (1.4726600000000003,-0,0) (-0,1.4726600000000003,-0) (0,-0,4.7619115092114601)'),
            [[np.NaN, np.NaN, np.NaN], [1.4726600000000003, 0, 0], [0, 1.4726600000000003, 0],
             [0, 0, 4.7619115092114601]])

        self.assert_equal_with_datatype(nrrd.parse_optional_matrix(
            '(1.4726600000000003,-0,0) none (-0,1.4726600000000003,-0) (0,-0,4.7619115092114601)'),
            [[1.4726600000000003, 0, 0], [np.NaN, np.NaN, np.NaN], [0, 1.4726600000000003, 0],
             [0, 0, 4.7619115092114601]])

        with self.assertRaisesRegex(nrrd.NrrdError, 'Matrix should have same number of elements in each row'):
            nrrd.parse_optional_matrix('(1,0,0,0) (0,1,0) (0,0,1)')

        with self.assertRaisesRegex(nrrd.NrrdError, 'Matrix should have same number of elements in each row'):
            nrrd.parse_optional_matrix('none (1,0,0,0) (0,1,0) (0,0,1)')

    def test_parse_number_list(self):
        self.assert_equal_with_datatype(nrrd.parse_number_list('1 2 3 4'), [1, 2, 3, 4])
        self.assert_equal_with_datatype(nrrd.parse_number_list('1 2 3 4', dtype=float), [1., 2., 3., 4.])
        self.assert_equal_with_datatype(nrrd.parse_number_list('1 2 3 4', dtype=int), [1, 2, 3, 4])

        self.assert_equal_with_datatype(nrrd.parse_number_list('1'), [1])

        with self.assertRaisesRegex(nrrd.NrrdError, 'dtype should be None for automatic type detection, float or int'):
            nrrd.parse_number_list('1 2 3 4', dtype=np.uint8)

    def test_parse_number_auto_dtype(self):
        self.assertEqual(nrrd.parse_number_auto_dtype('25'), 25)
        self.assertEqual(nrrd.parse_number_auto_dtype('25.125'), 25.125)


class TestFieldFormatting(unittest.TestCase):
    def setUp(self):
        pass

    def test_format_number(self):
        # Loop through 0 -> 10 in increments of 0.1 and test if the formatted number equals what str(number) returns.
        for x in np.linspace(0.1, 10.0, 100):
            self.assertEqual(nrrd.format_number(x), repr(x).rstrip('0').rstrip('.'))

        # A few example floating points and the resulting output numbers that should be seen
        values = {
            123412341234.123: '123412341234.123',
            0.000000123123: '1.2312300000000001e-07'
        }

        for key, value in values.items():
            self.assertEqual(nrrd.format_number(key), value)

    def test_format_vector(self):
        self.assertEqual(nrrd.format_vector([1, 2, 3]), '(1,2,3)')
        self.assertEqual(nrrd.format_vector([1., 2., 3.]), '(1,2,3)')
        self.assertEqual(nrrd.format_vector([1.2, 2., 3.2]), '(1.2,2,3.2000000000000002)')

        self.assertEqual(nrrd.format_vector(np.array([1, 2, 3])), '(1,2,3)')
        self.assertEqual(nrrd.format_vector(np.array([1., 2., 3.])), '(1,2,3)')
        self.assertEqual(nrrd.format_vector(np.array([1.2, 2., 3.2])), '(1.2,2,3.2000000000000002)')

    def test_format_optional_vector(self):
        self.assertEqual(nrrd.format_optional_vector([1, 2, 3]), '(1,2,3)')
        self.assertEqual(nrrd.format_optional_vector([1., 2., 3.]), '(1,2,3)')
        self.assertEqual(nrrd.format_optional_vector([1.2, 2., 3.2]), '(1.2,2,3.2000000000000002)')

        self.assertEqual(nrrd.format_optional_vector(np.array([1, 2, 3])), '(1,2,3)')
        self.assertEqual(nrrd.format_optional_vector(np.array([1., 2., 3.])), '(1,2,3)')
        self.assertEqual(nrrd.format_optional_vector(np.array([1.2, 2., 3.2])), '(1.2,2,3.2000000000000002)')

        self.assertEqual(nrrd.format_optional_vector(None), 'none')
        self.assertEqual(nrrd.format_optional_vector(np.array([np.NaN, np.NaN, np.NaN])), 'none')
        self.assertEqual(nrrd.format_optional_vector([np.NaN, np.NaN, np.NaN]), 'none')

    def test_format_matrix(self):
        self.assertEqual(nrrd.format_matrix(np.array([[1, 2, 3], [4, 5, 6], [7, 8, 9]])), '(1,2,3) (4,5,6) (7,8,9)')
        self.assertEqual(nrrd.format_matrix(np.array([[1., 2., 3.], [4., 5., 6.], [7., 8., 9.]])), '(1,2,3) (4,5,6) '
                                                                                                   '(7,8,9)')
        self.assertEqual(nrrd.format_matrix(np.array([[1, 2.2, 3.3], [4.4, 5.5, 6.6], [7.7, 8.8, 9.9]])),
                         '(1,2.2000000000000002,3.2999999999999998) (4.4000000000000004,5.5,6.5999999999999996) '
                         '(7.7000000000000002,8.8000000000000007,9.9000000000000004)')

        self.assertEqual(nrrd.format_matrix([[1, 2, 3], [4, 5, 6], [7, 8, 9]]), '(1,2,3) (4,5,6) (7,8,9)')
        self.assertEqual(nrrd.format_matrix([[1., 2., 3.], [4., 5., 6.], [7., 8., 9.]]), '(1,2,3) (4,5,6) '
                                                                                         '(7,8,9)')
        self.assertEqual(nrrd.format_matrix([[1, 2.2, 3.3], [4.4, 5.5, 6.6], [7.7, 8.8, 9.9]]),
                         '(1,2.2000000000000002,3.2999999999999998) (4.4000000000000004,5.5,6.5999999999999996) '
                         '(7.7000000000000002,8.8000000000000007,9.9000000000000004)')

    def test_format_optional_matrix(self):
        self.assertEqual(nrrd.format_optional_matrix(np.array([[1, 2, 3], [4, 5, 6], [7, 8, 9]])),
                         '(1,2,3) (4,5,6) (7,8,9)')
        self.assertEqual(nrrd.format_optional_matrix(np.array([[1., 2., 3.], [4., 5., 6.], [7., 8., 9.]])),
                         '(1,2,3) (4,5,6) (7,8,9)')
        self.assertEqual(nrrd.format_optional_matrix(np.array([[1, 2.2, 3.3], [4.4, 5.5, 6.6], [7.7, 8.8, 9.9]])),
                         '(1,2.2000000000000002,3.2999999999999998) (4.4000000000000004,5.5,6.5999999999999996) '
                         '(7.7000000000000002,8.8000000000000007,9.9000000000000004)')

        self.assertEqual(nrrd.format_optional_matrix([[1, 2, 3], [4, 5, 6], [7, 8, 9]]), '(1,2,3) (4,5,6) (7,8,9)')
        self.assertEqual(nrrd.format_optional_matrix([[1., 2., 3.], [4., 5., 6.], [7., 8., 9.]]),
                         '(1,2,3) (4,5,6) (7,8,9)')
        self.assertEqual(nrrd.format_optional_matrix([[1, 2.2, 3.3], [4.4, 5.5, 6.6], [7.7, 8.8, 9.9]]),
                         '(1,2.2000000000000002,3.2999999999999998) (4.4000000000000004,5.5,6.5999999999999996) '
                         '(7.7000000000000002,8.8000000000000007,9.9000000000000004)')

        self.assertEqual(nrrd.format_optional_matrix(np.array([
            [np.NaN, np.NaN, np.NaN], [1, 2, 3], [4, 5, 6], [7, 8, 9]])),
            'none (1,2,3) (4,5,6) (7,8,9)')
        self.assertEqual(nrrd.format_optional_matrix(np.array([
            [1, 2, 3], [np.NaN, np.NaN, np.NaN], [4, 5, 6], [7, 8, 9]])),
            '(1,2,3) none (4,5,6) (7,8,9)')

    def test_format_number_list(self):
        self.assertEqual(nrrd.format_number_list([1, 2, 3]), '1 2 3')
        self.assertEqual(nrrd.format_number_list([1., 2., 3.]), '1 2 3')
        self.assertEqual(nrrd.format_number_list([1.2, 2., 3.2]), '1.2 2 3.2000000000000002')

        self.assertEqual(nrrd.format_number_list(np.array([1, 2, 3])), '1 2 3')
        self.assertEqual(nrrd.format_number_list(np.array([1., 2., 3.])), '1 2 3')
        self.assertEqual(nrrd.format_number_list(np.array([1.2, 2., 3.2])), '1.2 2 3.2000000000000002')
>>>>>>> ca1b9309


class TestReadingFunctions(unittest.TestCase):
    def setUp(self):
        self.expected_header = {u'dimension': 3,
                                u'encoding': 'raw',
                                u'endian': 'little',
                                u'keyvaluepairs': {},
                                u'kinds': ['domain', 'domain', 'domain'],
                                u'sizes': np.array([30, 30, 30]),
                                u'space': 'left-posterior-superior',
                                u'space directions': np.array([[1, 0, 0], [0, 1, 0], [0, 0, 1]]),
                                u'space origin': np.array([0, 0, 0]),
                                u'type': 'short'}
        with open(RAW_DATA_FILE_PATH, 'rb') as f:
            self.expected_data = f.read()

    def test_read_header_only(self):
        header = None
        with open(RAW_NRRD_FILE_PATH, 'rb') as f:
            header = nrrd.read_header(f)
        np.testing.assert_equal(self.expected_header, header)

    def test_read_detached_header_only(self):
        header = None
        expected_header = self.expected_header
        expected_header[u'data file'] = os.path.basename(RAW_DATA_FILE_PATH)
        with open(RAW_NHDR_FILE_PATH, 'rb') as f:
            header = nrrd.read_header(f)
        np.testing.assert_equal(self.expected_header, header)

    def test_read_detached_header_only_filename(self):
        with self.assertRaisesRegex(nrrd.NrrdError, 'Missing magic "NRRD" word. Is this an NRRD file\?'):
            nrrd.read_header(RAW_NHDR_FILE_PATH)

    def test_read_header_and_data_filename(self):
        data, header = nrrd.read(RAW_NRRD_FILE_PATH)
        np.testing.assert_equal(self.expected_header, header)
        self.assertEqual(self.expected_data, data.tostring(order='F'))

    def test_read_detached_header_and_data(self):
        expected_header = self.expected_header
        expected_header[u'data file'] = os.path.basename(RAW_DATA_FILE_PATH)
        data, header = nrrd.read(RAW_NHDR_FILE_PATH)

        np.testing.assert_equal(expected_header, header)
        self.assertEqual(self.expected_data, data.tostring(order='F'))

    def test_read_header_and_gz_compressed_data(self):
        expected_header = self.expected_header
        expected_header[u'encoding'] = 'gzip'
        data, header = nrrd.read(GZ_NRRD_FILE_PATH)
        np.testing.assert_equal(self.expected_header, header)
        self.assertEqual(self.expected_data, data.tostring(order='F'))

    def test_read_header_and_bz2_compressed_data(self):
        expected_header = self.expected_header
        expected_header[u'encoding'] = 'bzip2'
        data, header = nrrd.read(BZ2_NRRD_FILE_PATH)
        np.testing.assert_equal(self.expected_header, header)
        self.assertEqual(self.expected_data, data.tostring(order='F'))

    def test_read_header_and_gz_compressed_data_with_lineskip3(self):
        expected_header = self.expected_header
        expected_header[u'encoding'] = 'gzip'
        expected_header[u'line skip'] = 3
        data, header = nrrd.read(GZ_LINESKIP_NRRD_FILE_PATH)
        np.testing.assert_equal(self.expected_header, header)
        self.assertEqual(self.expected_data, data.tostring(order='F'))

    def test_read_raw_header(self):
        expected_header = {u'type': 'float', u'dimension': 3, u'keyvaluepairs': {}}
        header = nrrd.read_header(('NRRD0005', 'type: float', 'dimension: 3'))
        self.assertEqual(expected_header, header)

        expected_header = {u'keyvaluepairs': {u'my extra info': u'my : colon-separated : values'}}
        header = nrrd.read_header(('NRRD0005', 'my extra info:=my : colon-separated : values'))
        self.assertEqual(expected_header, header)

    def test_read_header_and_ascii_1d_data(self):
        expected_header = {u'dimension': 1,
                           u'encoding': 'ascii',
                           u'keyvaluepairs': {},
                           u'kinds': ['domain'],
                           u'sizes': [27],
                           u'spacings': ['1.0458000000000001'],
                           u'type': 'unsigned char'}

        data, header = nrrd.read(ASCII_1D_NRRD_FILE_PATH)

        self.assertEqual(header, expected_header)
        np.testing.assert_equal(data.dtype, np.uint8)
        np.testing.assert_equal(data, np.arange(1, 28))

    def test_read_header_and_ascii_2d_data(self):
        expected_header = {u'dimension': 2,
                           u'encoding': 'ascii',
                           u'keyvaluepairs': {},
                           u'kinds': ['domain', 'domain'],
                           u'sizes': [3, 9],
                           u'spacings': ['1.0458000000000001', '2'],
                           u'type': 'unsigned short'}

        data, header = nrrd.read(ASCII_2D_NRRD_FILE_PATH)

        self.assertEqual(header, expected_header)
        np.testing.assert_equal(data.dtype, np.uint16)
        np.testing.assert_equal(data, np.arange(1, 28).reshape(3, 9, order='F'))


class TestWritingFunctions(unittest.TestCase):
    def setUp(self):
        self.temp_write_dir = tempfile.mkdtemp('nrrdtest')
        self.data_input, _ = nrrd.read(RAW_NRRD_FILE_PATH)
        with open(RAW_DATA_FILE_PATH, 'rb') as f:
            self.expected_data = f.read()

    def write_and_read_back_with_encoding(self, encoding):
        output_filename = os.path.join(self.temp_write_dir, 'testfile_%s.nrrd' % encoding)
        nrrd.write(output_filename, self.data_input, {u'encoding': encoding})
        # Read back the same file
        data, header = nrrd.read(output_filename)
        self.assertEqual(self.expected_data, data.tostring(order='F'))
        self.assertEqual(header['encoding'], encoding)

    def test_write_raw(self):
        self.write_and_read_back_with_encoding(u'raw')

    def test_write_gz(self):
        self.write_and_read_back_with_encoding(u'gzip')

    def test_write_bz2(self):
        self.write_and_read_back_with_encoding(u'bzip2')

    def test_write_ascii_1d(self):
        output_filename = os.path.join(self.temp_write_dir, 'testfile_ascii_1d.nrrd')

        x = np.arange(1, 28)
        nrrd.write(output_filename, x, {u'encoding': 'ascii'})

        # Read back the same file
        data, header = nrrd.read(output_filename)
        self.assertEqual(header['encoding'], 'ascii')
        np.testing.assert_equal(data, x)

    def test_write_ascii_2d(self):
        output_filename = os.path.join(self.temp_write_dir, 'testfile_ascii_2d.nrrd')

        x = np.arange(1, 28).reshape(3, 9, order='F')
        nrrd.write(output_filename, x, {u'encoding': 'ascii'})

        # Read back the same file
        data, header = nrrd.read(output_filename)
        self.assertEqual(header['encoding'], 'ascii')
        np.testing.assert_equal(data, x)

    def test_write_ascii_3d(self):
        output_filename = os.path.join(self.temp_write_dir, 'testfile_ascii_3d.nrrd')

        x = np.arange(1, 28).reshape(3, 3, 3, order='F')
        nrrd.write(output_filename, x, {u'encoding': 'ascii'})

        # Read back the same file
        data, header = nrrd.read(output_filename)
        self.assertEqual(header['encoding'], 'ascii')
        np.testing.assert_equal(x, data)


if __name__ == '__main__':
    unittest.main()<|MERGE_RESOLUTION|>--- conflicted
+++ resolved
@@ -18,10 +18,9 @@
 BZ2_NRRD_FILE_PATH = os.path.join(DATA_DIR_PATH, 'BallBinary30x30x30_bz2.nrrd')
 GZ_LINESKIP_NRRD_FILE_PATH = os.path.join(DATA_DIR_PATH, 'BallBinary30x30x30_gz_lineskip.nrrd')
 
-<<<<<<< HEAD
 ASCII_1D_NRRD_FILE_PATH = os.path.join(DATA_DIR_PATH, 'test1d_ascii.nrrd')
 ASCII_2D_NRRD_FILE_PATH = os.path.join(DATA_DIR_PATH, 'test2d_ascii.nrrd')
-=======
+
 # Fix issue with assertRaisesRegex only available in Python 3 while
 # assertRaisesRegexp is available in Python 2 (and deprecated in Python 3)
 if not hasattr(unittest.TestCase, 'assertRaisesRegex'):
@@ -257,7 +256,6 @@
         self.assertEqual(nrrd.format_number_list(np.array([1, 2, 3])), '1 2 3')
         self.assertEqual(nrrd.format_number_list(np.array([1., 2., 3.])), '1 2 3')
         self.assertEqual(nrrd.format_number_list(np.array([1.2, 2., 3.2])), '1.2 2 3.2000000000000002')
->>>>>>> ca1b9309
 
 
 class TestReadingFunctions(unittest.TestCase):
