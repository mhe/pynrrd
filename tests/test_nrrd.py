import os
import sys
import tempfile

import numpy as np

# Look on level up for nrrd.py
sys.path.append(os.path.dirname(os.path.dirname(__file__)))

import nrrd
import unittest

DATA_DIR_PATH = os.path.dirname(__file__)
RAW_NRRD_FILE_PATH = os.path.join(DATA_DIR_PATH, 'BallBinary30x30x30.nrrd')
RAW_NHDR_FILE_PATH = os.path.join(DATA_DIR_PATH, 'BallBinary30x30x30.nhdr')
RAW_DATA_FILE_PATH = os.path.join(DATA_DIR_PATH, 'BallBinary30x30x30.raw')
GZ_NRRD_FILE_PATH = os.path.join(DATA_DIR_PATH, 'BallBinary30x30x30_gz.nrrd')
BZ2_NRRD_FILE_PATH = os.path.join(DATA_DIR_PATH, 'BallBinary30x30x30_bz2.nrrd')
GZ_LINESKIP_NRRD_FILE_PATH = os.path.join(DATA_DIR_PATH, 'BallBinary30x30x30_gz_lineskip.nrrd')

# Fix issue with assertRaisesRegex only available in Python 3 while
# assertRaisesRegexp is available in Python 2 (and deprecated in Python 3)
if not hasattr(unittest.TestCase, 'assertRaisesRegex'):
    unittest.TestCase.assertRaisesRegex = getattr(unittest.TestCase, 'assertRaisesRegexp')


class TestFieldParsing(unittest.TestCase):
    def setUp(self):
        pass

    def assert_equal_with_datatype(self, desired, actual):
        self.assertEqual(desired.dtype, np.array(actual[0]).dtype)
        np.testing.assert_equal(desired, actual)

    def test_parse_vector(self):
        with self.assertRaisesRegex(nrrd.NrrdError, 'Vector should be enclosed by parentheses.'):
            nrrd.parse_vector('100, 200, 300)')

        with self.assertRaisesRegex(nrrd.NrrdError, 'Vector should be enclosed by parentheses.'):
            nrrd.parse_vector('(100, 200, 300')

        with self.assertRaisesRegex(nrrd.NrrdError, 'Vector should be enclosed by parentheses.'):
            nrrd.parse_vector('100, 200, 300')

        self.assert_equal_with_datatype(nrrd.parse_vector('(100, 200, 300)'), [100, 200, 300])
        self.assert_equal_with_datatype(nrrd.parse_vector('(100, 200, 300)', dtype=float), [100., 200., 300.])
        self.assert_equal_with_datatype(nrrd.parse_vector('(100, 200, 300)', dtype=int), [100, 200, 300])

        self.assert_equal_with_datatype(nrrd.parse_vector('(100.50, 200, 300)'), [100.50, 200., 300.])
        self.assert_equal_with_datatype(nrrd.parse_vector('(100, 200.50, 300)', dtype=float), [100., 200.50, 300.])
        self.assert_equal_with_datatype(nrrd.parse_vector('(100, 200, 300.50)', dtype=int), [100, 200, 300])

        self.assert_equal_with_datatype(nrrd.parse_vector('(100.47655, 220.32, 300.50)'), [100.47655, 220.32, 300.50])
        self.assert_equal_with_datatype(nrrd.parse_vector('(100.47655, 220.32, 300.50)', dtype=float),
                                        [100.47655, 220.32, 300.50])
        self.assert_equal_with_datatype(nrrd.parse_vector('(100.47655, 220.32, 300.50)', dtype=int), [100, 220, 300])

        self.assert_equal_with_datatype(nrrd.parse_vector('(100.47655, 220.32)'), [100.47655, 220.32])
        self.assert_equal_with_datatype(nrrd.parse_vector('(100.47655, 220.32)', dtype=float), [100.47655, 220.32])
        self.assert_equal_with_datatype(nrrd.parse_vector('(100.47655, 220.32)', dtype=int), [100, 220])

        with self.assertRaisesRegex(nrrd.NrrdError, 'dtype should be None for automatic type detection, float or int'):
            nrrd.parse_vector('(100.47655, 220.32)', dtype=np.uint8)

    def test_parse_optional_vector(self):
        with self.assertRaisesRegex(nrrd.NrrdError, 'Vector should be enclosed by parentheses.'):
            nrrd.parse_optional_vector('100, 200, 300)')

        with self.assertRaisesRegex(nrrd.NrrdError, 'Vector should be enclosed by parentheses.'):
            nrrd.parse_optional_vector('(100, 200, 300')

        with self.assertRaisesRegex(nrrd.NrrdError, 'Vector should be enclosed by parentheses.'):
            nrrd.parse_optional_vector('100, 200, 300')

        self.assert_equal_with_datatype(nrrd.parse_optional_vector('(100, 200, 300)'), [100, 200, 300])
        self.assert_equal_with_datatype(nrrd.parse_optional_vector('(100, 200, 300)', dtype=float),
                                        [100., 200., 300.])
        self.assert_equal_with_datatype(nrrd.parse_optional_vector('(100, 200, 300)', dtype=int), [100, 200, 300])

        self.assert_equal_with_datatype(nrrd.parse_optional_vector('(100.50, 200, 300)'), [100.50, 200., 300.])
        self.assert_equal_with_datatype(nrrd.parse_optional_vector('(100, 200.50, 300)', dtype=float),
                                        [100., 200.50, 300.])
        self.assert_equal_with_datatype(nrrd.parse_optional_vector('(100, 200, 300.50)', dtype=int),
                                        [100, 200, 300])

        self.assert_equal_with_datatype(nrrd.parse_optional_vector('(100.47655, 220.32, 300.50)'),
                                        [100.47655, 220.32, 300.50])
        self.assert_equal_with_datatype(nrrd.parse_optional_vector('(100.47655, 220.32, 300.50)', dtype=float),
                                        [100.47655, 220.32, 300.50])
        self.assert_equal_with_datatype(nrrd.parse_optional_vector('(100.47655, 220.32, 300.50)', dtype=int),
                                        [100, 220, 300])

        self.assert_equal_with_datatype(nrrd.parse_optional_vector('(100.47655, 220.32)'),
                                        [100.47655, 220.32])
        self.assert_equal_with_datatype(nrrd.parse_optional_vector('(100.47655, 220.32)', dtype=float),
                                        [100.47655, 220.32])
        self.assert_equal_with_datatype(nrrd.parse_optional_vector('(100.47655, 220.32)', dtype=int), [100, 220])

        self.assertEqual(nrrd.parse_optional_vector('none'), None)

        with self.assertRaisesRegex(nrrd.NrrdError, 'dtype should be None for automatic type detection, float or int'):
            nrrd.parse_optional_vector('(100.47655, 220.32)', dtype=np.uint8)

    def test_parse_matrix(self):
        self.assert_equal_with_datatype(
            nrrd.parse_matrix('(1.4726600000000003,-0,0) (-0,1.4726600000000003,-0) (0,-0,4.7619115092114601)'),
            [[1.4726600000000003, 0, 0], [0, 1.4726600000000003, 0], [0, 0, 4.7619115092114601]])

        self.assert_equal_with_datatype(
            nrrd.parse_matrix('(1.4726600000000003,-0,0) (-0,1.4726600000000003,-0) (0,-0,4.7619115092114601)',
                              dtype=float),
            [[1.4726600000000003, 0, 0], [0, 1.4726600000000003, 0], [0, 0, 4.7619115092114601]])

        self.assert_equal_with_datatype(
            nrrd.parse_matrix('(1.4726600000000003,-0,0) (-0,1.4726600000000003,-0) (0,-0,4.7619115092114601)',
                              dtype=int), [[1, 0, 0], [0, 1, 0], [0, 0, 4]])

        self.assert_equal_with_datatype(nrrd.parse_matrix('(1,0,0) (0,1,0) (0,0,1)'),
                                        [[1, 0, 0], [0, 1, 0], [0, 0, 1]])
        self.assert_equal_with_datatype(nrrd.parse_matrix('(1,0,0) (0,1,0) (0,0,1)', dtype=float),
                                        [[1., 0., 0.], [0., 1., 0.], [0., 0., 1.]])
        self.assert_equal_with_datatype(nrrd.parse_matrix('(1,0,0) (0,1,0) (0,0,1)', dtype=int),
                                        [[1, 0, 0], [0, 1, 0], [0, 0, 1]])

        with self.assertRaisesRegex(nrrd.NrrdError, 'Matrix should have same number of elements in each row'):
            nrrd.parse_matrix('(1,0,0,0) (0,1,0) (0,0,1)')

        with self.assertRaisesRegex(nrrd.NrrdError, 'dtype should be None for automatic type detection, float or int'):
            nrrd.parse_matrix('(1,0,0) (0,1,0) (0,0,1)', dtype=np.uint8)

    def test_parse_optional_matrix(self):
        self.assert_equal_with_datatype(nrrd.parse_optional_matrix(
            '(1.4726600000000003,-0,0) (-0,1.4726600000000003,-0) (0,-0,4.7619115092114601)'),
            [[1.4726600000000003, 0, 0], [0, 1.4726600000000003, 0], [0, 0, 4.7619115092114601]])

        self.assert_equal_with_datatype(nrrd.parse_optional_matrix('(1,0,0) (0,1,0) (0,0,1)'),
                                        [[1., 0., 0.], [0., 1., 0.], [0., 0., 1.]])

        self.assert_equal_with_datatype(nrrd.parse_optional_matrix(
            'none (1.4726600000000003,-0,0) (-0,1.4726600000000003,-0) (0,-0,4.7619115092114601)'),
            [[np.NaN, np.NaN, np.NaN], [1.4726600000000003, 0, 0], [0, 1.4726600000000003, 0],
             [0, 0, 4.7619115092114601]])

        self.assert_equal_with_datatype(nrrd.parse_optional_matrix(
            '(1.4726600000000003,-0,0) none (-0,1.4726600000000003,-0) (0,-0,4.7619115092114601)'),
            [[1.4726600000000003, 0, 0], [np.NaN, np.NaN, np.NaN], [0, 1.4726600000000003, 0],
             [0, 0, 4.7619115092114601]])

        with self.assertRaisesRegex(nrrd.NrrdError, 'Matrix should have same number of elements in each row'):
            nrrd.parse_optional_matrix('(1,0,0,0) (0,1,0) (0,0,1)')

        with self.assertRaisesRegex(nrrd.NrrdError, 'Matrix should have same number of elements in each row'):
            nrrd.parse_optional_matrix('none (1,0,0,0) (0,1,0) (0,0,1)')

    def test_parse_number_list(self):
        self.assert_equal_with_datatype(nrrd.parse_number_list('1 2 3 4'), [1, 2, 3, 4])
        self.assert_equal_with_datatype(nrrd.parse_number_list('1 2 3 4', dtype=float), [1., 2., 3., 4.])
        self.assert_equal_with_datatype(nrrd.parse_number_list('1 2 3 4', dtype=int), [1, 2, 3, 4])

        self.assert_equal_with_datatype(nrrd.parse_number_list('1'), [1])

        with self.assertRaisesRegex(nrrd.NrrdError, 'dtype should be None for automatic type detection, float or int'):
            nrrd.parse_number_list('1 2 3 4', dtype=np.uint8)

    def test_parse_number_auto_dtype(self):
        self.assertEqual(nrrd.parse_number_auto_dtype('25'), 25)
        self.assertEqual(nrrd.parse_number_auto_dtype('25.125'), 25.125)


class TestFieldFormatting(unittest.TestCase):
    def setUp(self):
        pass

    def test_format_number(self):
        # Loop through 0 -> 10 in increments of 0.1 and test if the formatted number equals what str(number) returns.
        for x in np.linspace(0.1, 10.0, 100):
            self.assertEqual(nrrd.format_number(x), repr(x).rstrip('0').rstrip('.'))

        # A few example floating points and the resulting output numbers that should be seen
        values = {
            123412341234.123: '123412341234.123',
            0.000000123123: '1.2312300000000001e-07'
        }

        for key, value in values.items():
            self.assertEqual(nrrd.format_number(key), value)

    def test_format_vector(self):
        self.assertEqual(nrrd.format_vector([1, 2, 3]), '(1,2,3)')
        self.assertEqual(nrrd.format_vector([1., 2., 3.]), '(1,2,3)')
        self.assertEqual(nrrd.format_vector([1.2, 2., 3.2]), '(1.2,2,3.2000000000000002)')

        self.assertEqual(nrrd.format_vector(np.array([1, 2, 3])), '(1,2,3)')
        self.assertEqual(nrrd.format_vector(np.array([1., 2., 3.])), '(1,2,3)')
        self.assertEqual(nrrd.format_vector(np.array([1.2, 2., 3.2])), '(1.2,2,3.2000000000000002)')

    def test_format_optional_vector(self):
        self.assertEqual(nrrd.format_optional_vector([1, 2, 3]), '(1,2,3)')
        self.assertEqual(nrrd.format_optional_vector([1., 2., 3.]), '(1,2,3)')
        self.assertEqual(nrrd.format_optional_vector([1.2, 2., 3.2]), '(1.2,2,3.2000000000000002)')

        self.assertEqual(nrrd.format_optional_vector(np.array([1, 2, 3])), '(1,2,3)')
        self.assertEqual(nrrd.format_optional_vector(np.array([1., 2., 3.])), '(1,2,3)')
        self.assertEqual(nrrd.format_optional_vector(np.array([1.2, 2., 3.2])), '(1.2,2,3.2000000000000002)')

        self.assertEqual(nrrd.format_optional_vector(None), 'none')
        self.assertEqual(nrrd.format_optional_vector(np.array([np.NaN, np.NaN, np.NaN])), 'none')
        self.assertEqual(nrrd.format_optional_vector([np.NaN, np.NaN, np.NaN]), 'none')

    def test_format_matrix(self):
        self.assertEqual(nrrd.format_matrix(np.array([[1, 2, 3], [4, 5, 6], [7, 8, 9]])), '(1,2,3) (4,5,6) (7,8,9)')
        self.assertEqual(nrrd.format_matrix(np.array([[1., 2., 3.], [4., 5., 6.], [7., 8., 9.]])), '(1,2,3) (4,5,6) '
                                                                                                   '(7,8,9)')
        self.assertEqual(nrrd.format_matrix(np.array([[1, 2.2, 3.3], [4.4, 5.5, 6.6], [7.7, 8.8, 9.9]])),
                         '(1,2.2000000000000002,3.2999999999999998) (4.4000000000000004,5.5,6.5999999999999996) '
                         '(7.7000000000000002,8.8000000000000007,9.9000000000000004)')

        self.assertEqual(nrrd.format_matrix([[1, 2, 3], [4, 5, 6], [7, 8, 9]]), '(1,2,3) (4,5,6) (7,8,9)')
        self.assertEqual(nrrd.format_matrix([[1., 2., 3.], [4., 5., 6.], [7., 8., 9.]]), '(1,2,3) (4,5,6) '
                                                                                         '(7,8,9)')
        self.assertEqual(nrrd.format_matrix([[1, 2.2, 3.3], [4.4, 5.5, 6.6], [7.7, 8.8, 9.9]]),
                         '(1,2.2000000000000002,3.2999999999999998) (4.4000000000000004,5.5,6.5999999999999996) '
                         '(7.7000000000000002,8.8000000000000007,9.9000000000000004)')

    def test_format_optional_matrix(self):
        self.assertEqual(nrrd.format_optional_matrix(np.array([[1, 2, 3], [4, 5, 6], [7, 8, 9]])),
                         '(1,2,3) (4,5,6) (7,8,9)')
        self.assertEqual(nrrd.format_optional_matrix(np.array([[1., 2., 3.], [4., 5., 6.], [7., 8., 9.]])),
                         '(1,2,3) (4,5,6) (7,8,9)')
        self.assertEqual(nrrd.format_optional_matrix(np.array([[1, 2.2, 3.3], [4.4, 5.5, 6.6], [7.7, 8.8, 9.9]])),
                         '(1,2.2000000000000002,3.2999999999999998) (4.4000000000000004,5.5,6.5999999999999996) '
                         '(7.7000000000000002,8.8000000000000007,9.9000000000000004)')

        self.assertEqual(nrrd.format_optional_matrix([[1, 2, 3], [4, 5, 6], [7, 8, 9]]), '(1,2,3) (4,5,6) (7,8,9)')
        self.assertEqual(nrrd.format_optional_matrix([[1., 2., 3.], [4., 5., 6.], [7., 8., 9.]]),
                         '(1,2,3) (4,5,6) (7,8,9)')
        self.assertEqual(nrrd.format_optional_matrix([[1, 2.2, 3.3], [4.4, 5.5, 6.6], [7.7, 8.8, 9.9]]),
                         '(1,2.2000000000000002,3.2999999999999998) (4.4000000000000004,5.5,6.5999999999999996) '
                         '(7.7000000000000002,8.8000000000000007,9.9000000000000004)')

        self.assertEqual(nrrd.format_optional_matrix(np.array([
            [np.NaN, np.NaN, np.NaN], [1, 2, 3], [4, 5, 6], [7, 8, 9]])),
            'none (1,2,3) (4,5,6) (7,8,9)')
        self.assertEqual(nrrd.format_optional_matrix(np.array([
            [1, 2, 3], [np.NaN, np.NaN, np.NaN], [4, 5, 6], [7, 8, 9]])),
            '(1,2,3) none (4,5,6) (7,8,9)')

    def test_format_number_list(self):
        self.assertEqual(nrrd.format_number_list([1, 2, 3]), '1 2 3')
        self.assertEqual(nrrd.format_number_list([1., 2., 3.]), '1 2 3')
        self.assertEqual(nrrd.format_number_list([1.2, 2., 3.2]), '1.2 2 3.2000000000000002')

        self.assertEqual(nrrd.format_number_list(np.array([1, 2, 3])), '1 2 3')
        self.assertEqual(nrrd.format_number_list(np.array([1., 2., 3.])), '1 2 3')
        self.assertEqual(nrrd.format_number_list(np.array([1.2, 2., 3.2])), '1.2 2 3.2000000000000002')


class TestReadingFunctions(unittest.TestCase):
    def setUp(self):
        self.expected_header = {u'dimension': 3,
                                u'encoding': 'raw',
                                u'endian': 'little',
                                u'keyvaluepairs': {},
                                u'kinds': ['domain', 'domain', 'domain'],
                                u'sizes': np.array([30, 30, 30]),
                                u'space': 'left-posterior-superior',
                                u'space directions': np.array([[1, 0, 0], [0, 1, 0], [0, 0, 1]]),
                                u'space origin': np.array([0, 0, 0]),
                                u'type': 'short'}

        self.expected_data = np.fromfile(RAW_DATA_FILE_PATH, np.int16).reshape((30, 30, 30), order='F')

    def test_read_header_only(self):
        header = None
        with open(RAW_NRRD_FILE_PATH, 'rb') as f:
            header = nrrd.read_header(f)
        np.testing.assert_equal(self.expected_header, header)

    def test_read_detached_header_only(self):
        header = None
        expected_header = self.expected_header
        expected_header[u'data file'] = os.path.basename(RAW_DATA_FILE_PATH)
        with open(RAW_NHDR_FILE_PATH, 'rb') as f:
            header = nrrd.read_header(f)
        np.testing.assert_equal(self.expected_header, header)

    def test_read_detached_header_only_filename(self):
        with self.assertRaisesRegex(nrrd.NrrdError, 'Missing magic "NRRD" word. Is this an NRRD file\?'):
            nrrd.read_header(RAW_NHDR_FILE_PATH)

    def test_read_header_and_data_filename(self):
        data, header = nrrd.read(RAW_NRRD_FILE_PATH)
<<<<<<< HEAD
        self.assertEqual(self.expected_header, header)
        np.testing.assert_equal(data, self.expected_data)
=======
        np.testing.assert_equal(self.expected_header, header)
        self.assertEqual(self.expected_data, data.tostring(order='F'))
>>>>>>> ca1b9309

    def test_read_detached_header_and_data(self):
        expected_header = self.expected_header
        expected_header[u'data file'] = os.path.basename(RAW_DATA_FILE_PATH)
        data, header = nrrd.read(RAW_NHDR_FILE_PATH)
<<<<<<< HEAD
        self.assertEqual(expected_header, header)
        np.testing.assert_equal(data, self.expected_data)
=======

        np.testing.assert_equal(expected_header, header)
        self.assertEqual(self.expected_data, data.tostring(order='F'))
>>>>>>> ca1b9309

    def test_read_header_and_gz_compressed_data(self):
        expected_header = self.expected_header
        expected_header[u'encoding'] = 'gzip'
        data, header = nrrd.read(GZ_NRRD_FILE_PATH)
<<<<<<< HEAD
        self.assertEqual(self.expected_header, header)
        np.testing.assert_equal(data, self.expected_data)
=======
        np.testing.assert_equal(self.expected_header, header)
        self.assertEqual(self.expected_data, data.tostring(order='F'))
>>>>>>> ca1b9309

    def test_read_header_and_bz2_compressed_data(self):
        expected_header = self.expected_header
        expected_header[u'encoding'] = 'bzip2'
        data, header = nrrd.read(BZ2_NRRD_FILE_PATH)
<<<<<<< HEAD
        self.assertEqual(self.expected_header, header)
        np.testing.assert_equal(data, self.expected_data)
=======
        np.testing.assert_equal(self.expected_header, header)
        self.assertEqual(self.expected_data, data.tostring(order='F'))
>>>>>>> ca1b9309

    def test_read_header_and_gz_compressed_data_with_lineskip3(self):
        expected_header = self.expected_header
        expected_header[u'encoding'] = 'gzip'
        expected_header[u'line skip'] = 3
        data, header = nrrd.read(GZ_LINESKIP_NRRD_FILE_PATH)
<<<<<<< HEAD
        self.assertEqual(self.expected_header, header)
        np.testing.assert_equal(data, self.expected_data)
=======
        np.testing.assert_equal(self.expected_header, header)
        self.assertEqual(self.expected_data, data.tostring(order='F'))
>>>>>>> ca1b9309

    def test_read_raw_header(self):
        expected_header = {u'type': 'float', u'dimension': 3, u'keyvaluepairs': {}}
        header = nrrd.read_header(('NRRD0005', 'type: float', 'dimension: 3'))
        self.assertEqual(expected_header, header)

        expected_header = {u'keyvaluepairs': {u'my extra info': u'my : colon-separated : values'}}
        header = nrrd.read_header(('NRRD0005', 'my extra info:=my : colon-separated : values'))
        self.assertEqual(expected_header, header)


class TestWritingFunctions(unittest.TestCase):
    def setUp(self):
        self.temp_write_dir = tempfile.mkdtemp('nrrdtest')
        self.data_input, _ = nrrd.read(RAW_NRRD_FILE_PATH)
        with open(RAW_DATA_FILE_PATH, 'rb') as f:
            self.expected_data = f.read()

    def write_and_read_back_with_encoding(self, encoding):
        output_filename = os.path.join(self.temp_write_dir, 'testfile_%s.nrrd' % encoding)
        nrrd.write(output_filename, self.data_input, {u'encoding': encoding})
        # Read back the same file
        data, header = nrrd.read(output_filename)
        self.assertEqual(self.expected_data, data.tostring(order='F'))
        self.assertEqual(header['encoding'], encoding)

    def test_write_raw(self):
        self.write_and_read_back_with_encoding(u'raw')

    def test_write_gz(self):
        self.write_and_read_back_with_encoding(u'gzip')

    def test_write_bz2(self):
        self.write_and_read_back_with_encoding(u'bzip2')


if __name__ == '__main__':
    unittest.main()<|MERGE_RESOLUTION|>--- conflicted
+++ resolved
@@ -290,63 +290,37 @@
 
     def test_read_header_and_data_filename(self):
         data, header = nrrd.read(RAW_NRRD_FILE_PATH)
-<<<<<<< HEAD
         self.assertEqual(self.expected_header, header)
         np.testing.assert_equal(data, self.expected_data)
-=======
-        np.testing.assert_equal(self.expected_header, header)
-        self.assertEqual(self.expected_data, data.tostring(order='F'))
->>>>>>> ca1b9309
 
     def test_read_detached_header_and_data(self):
         expected_header = self.expected_header
         expected_header[u'data file'] = os.path.basename(RAW_DATA_FILE_PATH)
         data, header = nrrd.read(RAW_NHDR_FILE_PATH)
-<<<<<<< HEAD
         self.assertEqual(expected_header, header)
         np.testing.assert_equal(data, self.expected_data)
-=======
-
-        np.testing.assert_equal(expected_header, header)
-        self.assertEqual(self.expected_data, data.tostring(order='F'))
->>>>>>> ca1b9309
 
     def test_read_header_and_gz_compressed_data(self):
         expected_header = self.expected_header
         expected_header[u'encoding'] = 'gzip'
         data, header = nrrd.read(GZ_NRRD_FILE_PATH)
-<<<<<<< HEAD
         self.assertEqual(self.expected_header, header)
         np.testing.assert_equal(data, self.expected_data)
-=======
-        np.testing.assert_equal(self.expected_header, header)
-        self.assertEqual(self.expected_data, data.tostring(order='F'))
->>>>>>> ca1b9309
 
     def test_read_header_and_bz2_compressed_data(self):
         expected_header = self.expected_header
         expected_header[u'encoding'] = 'bzip2'
         data, header = nrrd.read(BZ2_NRRD_FILE_PATH)
-<<<<<<< HEAD
         self.assertEqual(self.expected_header, header)
         np.testing.assert_equal(data, self.expected_data)
-=======
-        np.testing.assert_equal(self.expected_header, header)
-        self.assertEqual(self.expected_data, data.tostring(order='F'))
->>>>>>> ca1b9309
 
     def test_read_header_and_gz_compressed_data_with_lineskip3(self):
         expected_header = self.expected_header
         expected_header[u'encoding'] = 'gzip'
         expected_header[u'line skip'] = 3
         data, header = nrrd.read(GZ_LINESKIP_NRRD_FILE_PATH)
-<<<<<<< HEAD
         self.assertEqual(self.expected_header, header)
         np.testing.assert_equal(data, self.expected_data)
-=======
-        np.testing.assert_equal(self.expected_header, header)
-        self.assertEqual(self.expected_data, data.tostring(order='F'))
->>>>>>> ca1b9309
 
     def test_read_raw_header(self):
         expected_header = {u'type': 'float', u'dimension': 3, u'keyvaluepairs': {}}
