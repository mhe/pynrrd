--- conflicted
+++ resolved
@@ -156,26 +156,15 @@
 
     # This is only added if the datatype has more than one byte and is not using ASCII encoding
     # Note: Endian is not required for ASCII encoding
-<<<<<<< HEAD
     if np.dtype(np_typestring).itemsize > 1 and header['encoding'] not in ['ASCII', 'ascii', 'text', 'txt']:
         if 'endian' not in header:
-            raise NRRDError('Header is missing required field: "endian".')
+            raise NRRDError('Header is missing required field: endian')
         elif header['endian'] == 'big':
-=======
-    if np.dtype(np_typestring).itemsize > 1 and fields['encoding'] not in ['ASCII', 'ascii', 'text', 'txt']:
-        if 'endian' not in fields:
-            raise NRRDError('Header is missing required field: endian')
-        elif fields['endian'] == 'big':
->>>>>>> 4a26224b
             np_typestring = '>' + np_typestring
         elif header['endian'] == 'little':
             np_typestring = '<' + np_typestring
         else:
-<<<<<<< HEAD
-            raise NRRDError('Invalid endian value in header: "%s"' % header['endian'])
-=======
-            raise NRRDError(f'Invalid endian value in header: {fields["endian"]}')
->>>>>>> 4a26224b
+            raise NRRDError(f'Invalid endian value in header: {header["endian"]}')
 
     return np.dtype(np_typestring)
 
@@ -293,13 +282,6 @@
 
         # Check if the field has been added already
         if field in header.keys():
-<<<<<<< HEAD
-            # TODO Use f-string
-            # TODO Replace dup_message with local call
-            dup_message = "Duplicate header field: '%s'" % str(field)
-
-=======
->>>>>>> 4a26224b
             if not ALLOW_DUPLICATE_FIELD:
                 raise NRRDError(f'Duplicate header field: {field}')
             else:
@@ -444,12 +426,7 @@
             # to close it for us
             fh.close()
 
-<<<<<<< HEAD
-            # TODO Switch to f-string
-            raise NRRDError('Unsupported encoding: "%s"' % header['encoding'])
-=======
             raise NRRDError(f'Unsupported encoding: {header["encoding"]}')
->>>>>>> 4a26224b
 
         # Loop through the file and read a chunk at a time (see _READ_CHUNKSIZE why it is read in chunks)
         decompressed_data = bytearray()
