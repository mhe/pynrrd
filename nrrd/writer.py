import bz2
import os
import zlib
from collections import OrderedDict
from datetime import datetime

from nrrd.errors import NRRDError
from nrrd.formatters import *
from nrrd.reader import _get_field_type

# Reading and writing gzipped data directly gives problems when the uncompressed
# data is larger than 4GB (2^32). Therefore we'll read and write the data in
# chunks. How this affects speed and/or memory usage is something to be analyzed
# further. The following two values define the size of the chunks.
_WRITE_CHUNKSIZE = 2 ** 20

_NRRD_FIELD_ORDER = [
    'type',
    'dimension',
    'space dimension',
    'space',
    'sizes',
    'space directions',
    'kinds',
    'endian',
    'encoding',
    'min',
    'max',
    'oldmin',
    'old min',
    'oldmax',
    'old max',
    'content',
    'sample units',
    'spacings',
    'thicknesses',
    'axis mins',
    'axismins',
    'axis maxs',
    'axismaxs',
    'centerings',
    'labels',
    'units',
    'space units',
    'space origin',
    'measurement frame',
    'data file']

_TYPEMAP_NUMPY2NRRD = {
    'i1': 'int8',
    'u1': 'uint8',
    'i2': 'int16',
    'u2': 'uint16',
    'i4': 'int32',
    'u4': 'uint32',
    'i8': 'int64',
    'u8': 'uint64',
    'f4': 'float',
    'f8': 'double',
    'V': 'block'
}

_NUMPY2NRRD_ENDIAN_MAP = {
    '<': 'little',
    'L': 'little',
    '>': 'big',
    'B': 'big'
}

def _format_field_value(value, field_type):
    if field_type == 'int':
        return format_number(value)
    elif field_type == 'double':
        return format_number(value)
    elif field_type == 'string':
        return str(value)
    elif field_type == 'int list':
        return format_number_list(value)
    elif field_type == 'double list':
        return format_number_list(value)
    elif field_type == 'string list':
        # TODO Handle cases where the user wants quotation marks around the items
        return ' '.join(value)
    elif field_type == 'int vector':
        return format_vector(value)
    elif field_type == 'double vector':
        return format_optional_vector(value)
    elif field_type == 'int matrix':
        return format_matrix(value)
    elif field_type == 'double matrix':
        return format_optional_matrix(value)
    else:
        raise NRRDError('Invalid field type given: %s' % field_type)


<<<<<<< HEAD
def write(filename, data, header={}, detached_header=False, custom_field_map=None,
                          compression_level=9):
=======
def write(filename, data, header={}, detached_header=False, relative_data_path=True, custom_field_map=None,
                          compression_level = 9):
>>>>>>> 017a9059
    """Write :class:`numpy.ndarray` to NRRD file

    The :obj:`filename` parameter specifies the absolute or relative filename to write the NRRD file to. If the
    :obj:`filename` extension is .nhdr, then the :obj:`detached_header` parameter is set to true automatically. If the
    :obj:`detached_header` parameter is set to :obj:`True` and the :obj:`filename` ends in .nrrd, then the header file
    will have the same path and base name as the :obj:`filename` but with an extension of .nhdr. In all other cases,
    the header and data are saved in the same file.

    :obj:`header` is an optional parameter containing the fields and values to be added to the NRRD header.

    .. note::
            The following fields are automatically generated based on the :obj:`data` parameter ignoring these values
            in the :obj:`header`: 'type', 'endian', 'dimension', 'sizes'.

    .. note::
            The default encoding field used if not specified in :obj:`header` is 'gzip'.

    See :ref:`user-guide:Writing NRRD files` for more information on writing NRRD files.

    Parameters
    ----------
    filename : :class:`str`
        Filename of the NRRD file
    data : :class:`numpy.ndarray`
        Data to save to the NRRD file
    detached_header : :obj:`bool`, optional
        Whether the header and data should be saved in separate files. Defaults to :obj:`False`
    relative_data_path : :class:`bool`
        Whether the data filename in detached header is saved with a relative path or absolute path.
        This parameter is ignored if there is no detached header. Defaults to :obj:`True`
    custom_field_map : :class:`dict` (:class:`str`, :class:`str`), optional
        Dictionary used for parsing custom field types where the key is the custom field name and the value is a
        string identifying datatype for the custom field.
    compression_level : :class:`int`
        Int specifying compression level, when using a compressed encoding (.gz, .bz2).
        - For zlib (.gz): 1-9 set low to high compression; 0 disables; -1 uses zlib default.
        - For bzip2 (.bz2): 1-9 set low to high compression.

    See Also
    --------
    :meth:`read`, :meth:`read_header`, :meth:`read_data`
    """

    # Infer a number of fields from the NumPy array and overwrite values in the header dictionary.
    # Get type string identifier from the NumPy datatype
    header['type'] = _TYPEMAP_NUMPY2NRRD[data.dtype.str[1:]]

    # If the datatype contains more than one byte and the encoding is not ASCII, then set the endian header value
    # based on the datatype's endianness. Otherwise, delete the endian field from the header if present
    if data.dtype.itemsize > 1 and header.get('encoding', '').lower() not in ['ascii', 'text', 'txt']:
        header['endian'] = _NUMPY2NRRD_ENDIAN_MAP[data.dtype.str[:1]]
    elif 'endian' in header:
        del header['endian']

    # If space is specified in the header, then space dimension can not. See
    # http://teem.sourceforge.net/nrrd/format.html#space
    if 'space' in header.keys() and 'space dimension' in header.keys():
        del header['space dimension']

    # Update the dimension and sizes fields in the header based on the data
    header['dimension'] = data.ndim
    header['sizes'] = list(data.shape)

    # The default encoding is 'gzip'
    if 'encoding' not in header:
        header['encoding'] = 'gzip'

    # A bit of magic in handling options here.
    # If *.nhdr filename provided, this overrides `detached_header=False`
    # If *.nrrd filename provided AND detached_header=True, separate header and data files written.
    # If detached_header=True and data file is present, then write the files separately
    # For all other cases, header & data written to same file.
    if filename.endswith('.nhdr'):
        detached_header = True

        if 'data file' not in header:
            # Get the base filename without the extension
            base_filename = os.path.splitext(filename)[0]

            # Get the appropriate data filename based on encoding, see here for information on the standard detached
            # filename: http://teem.sourceforge.net/nrrd/format.html#encoding
            if header['encoding'] == 'raw':
                data_filename = '%s.raw' % base_filename
            elif header['encoding'] in ['ASCII', 'ascii', 'text', 'txt']:
                data_filename = '%s.txt' % base_filename
            elif header['encoding'] in ['gzip', 'gz']:
                data_filename = '%s.raw.gz' % base_filename
            elif header['encoding'] in ['bzip2', 'bz2']:
                data_filename = '%s.raw.bz2' % base_filename
            else:
                raise NRRDError('Invalid encoding specification while writing NRRD file: %s' % header['encoding'])

            header['data file'] = os.path.basename(data_filename) \
                if relative_data_path else os.path.abspath(data_filename)
        else:
            data_filename = header['data file']
    elif filename.endswith('.nrrd') and detached_header:
        data_filename = filename
        header['data file'] = os.path.basename(data_filename) \
            if relative_data_path else os.path.abspath(data_filename)
        filename = '%s.nhdr' % os.path.splitext(filename)[0]
    else:
        # Write header & data as one file
        data_filename = filename
        detached_header = False

    with open(filename, 'wb') as fh:
        fh.write(b'NRRD0005\n')
        fh.write(b'# This NRRD file was generated by pynrrd\n')
        fh.write(b'# on ' + datetime.utcnow().strftime('%Y-%m-%d %H:%M:%S').encode('ascii') + b'(GMT).\n')
        fh.write(b'# Complete NRRD file format specification at:\n')
        fh.write(b'# http://teem.sourceforge.net/nrrd/format.html\n')

        # Copy the options since dictionaries are mutable when passed as an argument
        # Thus, to prevent changes to the actual options, a copy is made
        # Empty ordered_options list is made (will be converted into dictionary)
        local_options = header.copy()
        ordered_options = []

        # Loop through field order and add the key/value if present
        # Remove the key/value from the local options so that we know not to add it again
        for field in _NRRD_FIELD_ORDER:
            if field in local_options:
                ordered_options.append((field, local_options[field]))
                del local_options[field]

        # Leftover items are assumed to be the custom field/value options
        # So get current size and any items past this index will be a custom value
        custom_field_start_index = len(ordered_options)

        # Add the leftover items to the end of the list and convert the options into a dictionary
        ordered_options.extend(local_options.items())
        ordered_options = OrderedDict(ordered_options)

        for x, (field, value) in enumerate(ordered_options.items()):
            # Get the field_type based on field and then get corresponding
            # value as a str using _format_field_value
            field_type = _get_field_type(field, custom_field_map)
            value_str = _format_field_value(value, field_type)

            # Custom fields are written as key/value pairs with a := instead of : delimeter
            if x >= custom_field_start_index:
                fh.write(('%s:=%s\n' % (field, value_str)).encode('ascii'))
            else:
                fh.write(('%s: %s\n' % (field, value_str)).encode('ascii'))

        # Write the closing extra newline
        fh.write(b'\n')

        # If header & data in the same file is desired, write data in the file
        if not detached_header:
            _write_data(data, fh, header, compression_level=compression_level)

    # If detached header desired, write data to different file
    if detached_header:
        with open(data_filename, 'wb') as data_fh:
            _write_data(data, data_fh, header, compression_level=compression_level)


def _write_data(data, fh, header, compression_level=None):
    if header['encoding'] == 'raw':
        # Convert the data into a string
        raw_data = data.tostring(order='F')

        # Write the raw data directly to the file
        fh.write(raw_data)
    elif header['encoding'].lower() in ['ascii', 'text', 'txt']:
        # savetxt only works for 1D and 2D arrays, so reshape any > 2 dim arrays into one long 1D array
        if data.ndim > 2:
            np.savetxt(fh, data.ravel(order='F'), '%.17g')
        else:
            np.savetxt(fh, data.T, '%.17g')
    else:
        # Convert the data into a string
        raw_data = data.tostring(order='F')

        # Construct the compressor object based on encoding
        if header['encoding'] in ['gzip', 'gz']:
            compressobj = zlib.compressobj(compression_level, zlib.DEFLATED, zlib.MAX_WBITS | 16)
        elif header['encoding'] in ['bzip2', 'bz2']:
            compressobj = bz2.BZ2Compressor(compression_level)
        else:
            raise NRRDError('Unsupported encoding: "%s"' % header['encoding'])

        # Write the data in chunks (see _WRITE_CHUNKSIZE declaration for more information why)
        start_index = 0

        # Loop through the data and write it by chunk
        while start_index < len(raw_data):
            # End index is start index plus the chunk size
            end_index = start_index + _WRITE_CHUNKSIZE

            # If the end index is past the data size, then clamp it to the data size
            if end_index > len(raw_data):
                end_index = len(raw_data)

            # Write the compressed data
            fh.write(compressobj.compress(raw_data[start_index:end_index]))

            start_index = end_index

        # Finish writing the data
        fh.write(compressobj.flush())
        fh.flush()<|MERGE_RESOLUTION|>--- conflicted
+++ resolved
@@ -93,13 +93,8 @@
         raise NRRDError('Invalid field type given: %s' % field_type)
 
 
-<<<<<<< HEAD
-def write(filename, data, header={}, detached_header=False, custom_field_map=None,
+def write(filename, data, header={}, detached_header=False, relative_data_path=True, custom_field_map=None,
                           compression_level=9):
-=======
-def write(filename, data, header={}, detached_header=False, relative_data_path=True, custom_field_map=None,
-                          compression_level = 9):
->>>>>>> 017a9059
     """Write :class:`numpy.ndarray` to NRRD file
 
     The :obj:`filename` parameter specifies the absolute or relative filename to write the NRRD file to. If the
