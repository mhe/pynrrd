import os
import sys

sys.path.append(os.path.dirname(os.path.dirname(os.path.dirname(__file__))))

import numpy as np
from nrrd.tests.util import *
import nrrd


class TestReadingFunctions(object):
    def setUp(self):
        self.expected_header = {u'dimension': 3,
                                u'encoding': 'raw',
                                u'endian': 'little',
                                u'kinds': ['domain', 'domain', 'domain'],
                                u'sizes': np.array([30, 30, 30]),
                                u'space': 'left-posterior-superior',
                                u'space directions': np.array([[1, 0, 0], [0, 1, 0], [0, 0, 1]]),
                                u'space origin': np.array([0, 0, 0]),
                                u'type': 'short'}

        self.expected_data = np.fromfile(RAW_DATA_FILE_PATH, np.int16).reshape((30, 30, 30))
        if self.index_order == 'F':
            self.expected_data = self.expected_data.T

    def test_read_header_only(self):
        with open(RAW_NRRD_FILE_PATH, 'rb') as fh:
            header = nrrd.read_header(fh)

        # np.testing.assert_equal is used to compare the headers because it will appropriately handle each
        # value in the structure. Since some of the values can be Numpy arrays inside the headers, this must be
        # used to compare the two values.
        np.testing.assert_equal(self.expected_header, header)

    def test_read_header_only_with_filename(self):
        header = nrrd.read_header(RAW_NRRD_FILE_PATH)

        # np.testing.assert_equal is used to compare the headers because it will appropriately handle each
        # value in the structure. Since some of the values can be Numpy arrays inside the headers, this must be
        # used to compare the two values.
        np.testing.assert_equal(self.expected_header, header)

    def test_read_detached_header_only(self):
        expected_header = self.expected_header
        expected_header[u'data file'] = os.path.basename(RAW_DATA_FILE_PATH)

        with open(RAW_NHDR_FILE_PATH, 'rb') as fh:
            header = nrrd.read_header(fh)

        np.testing.assert_equal(self.expected_header, header)

    def test_read_header_and_data_filename(self):
        data, header = nrrd.read(RAW_NRRD_FILE_PATH, index_order=self.index_order)

        np.testing.assert_equal(self.expected_header, header)
        np.testing.assert_equal(data, self.expected_data)

        # Test that the data read is able to be edited
        self.assertTrue(data.flags['WRITEABLE'])

    def test_read_detached_header_and_data(self):
        expected_header = self.expected_header
        expected_header[u'data file'] = os.path.basename(RAW_DATA_FILE_PATH)

        data, header = nrrd.read(RAW_NHDR_FILE_PATH, index_order=self.index_order)

        np.testing.assert_equal(self.expected_header, header)
        np.testing.assert_equal(data, self.expected_data)

        # Test that the data read is able to be edited
        self.assertTrue(data.flags['WRITEABLE'])

    def test_read_detached_header_and_data_with_byteskip_minus1(self):
        expected_header = self.expected_header
        expected_header[u'data file'] = os.path.basename(RAW_DATA_FILE_PATH)
        expected_header[u'byte skip'] = -1

        data, header = nrrd.read(RAW_BYTESKIP_NHDR_FILE_PATH, index_order=self.index_order)

        np.testing.assert_equal(self.expected_header, header)
        np.testing.assert_equal(data, self.expected_data)

        # Test that the data read is able to be edited
        self.assertTrue(data.flags['WRITEABLE'])

    def test_read_detached_header_and_nifti_data_with_byteskip_minus1(self):
        expected_header = self.expected_header
        expected_header[u'data file'] = os.path.basename(RAW_DATA_FILE_PATH)
        expected_header[u'byte skip'] = -1
        expected_header[u'encoding'] = 'gzip'
        expected_header[u'data file'] = 'BallBinary30x30x30.nii.gz'

        data, header = nrrd.read(GZ_BYTESKIP_NIFTI_NHDR_FILE_PATH, index_order=self.index_order)

        np.testing.assert_equal(self.expected_header, header)
        np.testing.assert_equal(data, self.expected_data)

        # Test that the data read is able to be edited
        self.assertTrue(data.flags['WRITEABLE'])

    def test_read_detached_header_and_nifti_data(self):
        with self.assertRaisesRegex(nrrd.NRRDError, 'Size of the data does not equal '
                                                    + 'the product of all the dimensions: 27000-27176=-176'):
            nrrd.read(GZ_NIFTI_NHDR_FILE_PATH, index_order=self.index_order)

    def test_read_detached_header_and_data_with_byteskip_minus5(self):
        with self.assertRaisesRegex(nrrd.NRRDError, 'Invalid byteskip, allowed values '
                                                    + 'are greater than or equal to -1'):
            nrrd.read(RAW_INVALID_BYTESKIP_NHDR_FILE_PATH, index_order=self.index_order)

    def test_read_header_and_gz_compressed_data(self):
        expected_header = self.expected_header
        expected_header[u'encoding'] = 'gzip'

        data, header = nrrd.read(GZ_NRRD_FILE_PATH, index_order=self.index_order)

        np.testing.assert_equal(self.expected_header, header)
        np.testing.assert_equal(data, self.expected_data)

        # Test that the data read is able to be edited
        self.assertTrue(data.flags['WRITEABLE'])

    def test_read_header_and_gz_compressed_data_with_byteskip_minus1(self):
        expected_header = self.expected_header
        expected_header[u'encoding'] = 'gzip'
        expected_header[u'type'] = 'int16'
        expected_header[u'byte skip'] = -1

        data, header = nrrd.read(GZ_BYTESKIP_NRRD_FILE_PATH, index_order=self.index_order)

        np.testing.assert_equal(self.expected_header, header)
        np.testing.assert_equal(data, self.expected_data)

        # Test that the data read is able to be edited
        self.assertTrue(data.flags['WRITEABLE'])

    def test_read_header_and_bz2_compressed_data(self):
        expected_header = self.expected_header
        expected_header[u'encoding'] = 'bzip2'

        data, header = nrrd.read(BZ2_NRRD_FILE_PATH, index_order=self.index_order)

        np.testing.assert_equal(self.expected_header, header)
        np.testing.assert_equal(data, self.expected_data)

        # Test that the data read is able to be edited
        self.assertTrue(data.flags['WRITEABLE'])

    def test_read_header_and_gz_compressed_data_with_lineskip3(self):
        expected_header = self.expected_header
        expected_header[u'encoding'] = 'gzip'
        expected_header[u'line skip'] = 3

        data, header = nrrd.read(GZ_LINESKIP_NRRD_FILE_PATH, index_order=self.index_order)

        np.testing.assert_equal(self.expected_header, header)
        np.testing.assert_equal(data, self.expected_data)

        # Test that the data read is able to be edited
        self.assertTrue(data.flags['WRITEABLE'])

    def test_read_raw_header(self):
        expected_header = {u'type': 'float', u'dimension': 3, u'min': 0, u'max': 35.4}
        header = nrrd.read_header(('NRRD0005', 'type: float', 'dimension: 3', 'min: 0', 'max: 35.4'))
        self.assertEqual(expected_header, header)

        expected_header = {u'my extra info': u'my : colon-separated : values'}
        header = nrrd.read_header(('NRRD0005', 'my extra info:=my : colon-separated : values'))
        np.testing.assert_equal(expected_header, header)

    def test_read_dup_field_error_and_warn(self):
        expected_header = {u'type': 'float', u'dimension': 3}
        header_txt_tuple = ('NRRD0005', 'type: float', 'dimension: 3', 'type: float')

        with self.assertRaisesRegex(nrrd.NRRDError, "Duplicate header field: 'type'"):
            header = nrrd.read_header(header_txt_tuple)

        import warnings
        with warnings.catch_warnings(record=True) as w:
            nrrd.reader.ALLOW_DUPLICATE_FIELD = True
            header = nrrd.read_header(header_txt_tuple)

            self.assertTrue("Duplicate header field: 'type'" in str(w[0].message))

            self.assertEqual(expected_header, header)
            nrrd.reader.ALLOW_DUPLICATE_FIELD = False

    def test_read_header_and_ascii_1d_data(self):
        expected_header = {u'dimension': 1,
                           u'encoding': 'ASCII',
                           u'kinds': ['domain'],
                           u'sizes': [27],
                           u'spacings': [1.0458000000000001],
                           u'type': 'unsigned char'}

        data, header = nrrd.read(ASCII_1D_NRRD_FILE_PATH, index_order=self.index_order)

        self.assertEqual(header, expected_header)
        np.testing.assert_equal(data.dtype, np.uint8)
        np.testing.assert_equal(data, np.arange(1, 28))

        # Test that the data read is able to be edited
        self.assertTrue(data.flags['WRITEABLE'])

    def test_read_header_and_ascii_2d_data(self):
        expected_header = {u'dimension': 2,
                           u'encoding': 'ASCII',
                           u'kinds': ['domain', 'domain'],
                           u'sizes': [3, 9],
                           u'spacings': [1.0458000000000001, 2],
                           u'type': 'unsigned short'}

        data, header = nrrd.read(ASCII_2D_NRRD_FILE_PATH, index_order=self.index_order)

        np.testing.assert_equal(header, expected_header)
        np.testing.assert_equal(data.dtype, np.uint16)

        expected_shape = (3, 9) if self.index_order == 'F' else (9, 3)
        np.testing.assert_equal(data, np.arange(1, 28).reshape(expected_shape, order=self.index_order))

        # Test that the data read is able to be edited
        self.assertTrue(data.flags['WRITEABLE'])

    def test_read_simple_4d_nrrd(self):
        expected_header = {'type': 'double',
                           'dimension': 4,
                           'space': 'right-anterior-superior',
                           'sizes': np.array([1, 1, 1, 1]),
                           'space directions': np.array([[1.5, 0., 0.],
                                                         [0., 1.5, 0.],
                                                         [0., 0., 1.],
                                                         [np.NaN, np.NaN, np.NaN]]),
                           'endian': 'little',
                           'encoding': 'raw',
                           'measurement frame': np.array([[1.0001, 0., 0.],
                                                          [0., 1.0000000006, 0.],
                                                          [0., 0., 1.000000000000009]])}

        data, header = nrrd.read(RAW_4D_NRRD_FILE_PATH, index_order=self.index_order)

        np.testing.assert_equal(header, expected_header)
        np.testing.assert_equal(data.dtype, np.float64)
        np.testing.assert_equal(header['measurement frame'].dtype, np.float64)
        np.testing.assert_equal(data, np.array([[[[0.76903426]]]]))

        # Test that the data read is able to be edited
        self.assertTrue(data.flags['WRITEABLE'])

    def test_custom_fields_without_field_map(self):
        expected_header = {u'dimension': 1,
                           u'encoding': 'ASCII',
                           u'kinds': ['domain'],
                           u'sizes': [27],
                           u'spacings': [1.0458000000000001],
                           u'int': '24',
                           u'double': '25.5566',
                           u'string': 'This is a long string of information that is important.',
                           u'int list': '1 2 3 4 5 100',
                           u'double list': '0.2 0.502 0.8',
                           u'string list': 'words are split by space in list',
                           u'int vector': '(100, 200, -300)',
                           u'double vector': '(100.5,200.3,-300.99)',
                           u'int matrix': '(1,0,0) (0,1,0) (0,0,1)',
                           u'double matrix': '(1.2,0.3,0) (0,1.5,0) (0,-0.55,1.6)',
                           u'type': 'unsigned char'}

        header = nrrd.read_header(ASCII_1D_CUSTOM_FIELDS_FILE_PATH)

        self.assertEqual(header, expected_header)

    def test_custom_fields_with_field_map(self):
        expected_header = {u'dimension': 1,
                           u'encoding': 'ASCII',
                           u'kinds': ['domain'],
                           u'sizes': [27],
                           u'spacings': [1.0458000000000001],
                           u'int': 24,
                           u'double': 25.5566,
                           u'string': 'This is a long string of information that is important.',
                           u'int list': np.array([1, 2, 3, 4, 5, 100]),
                           u'double list': np.array([0.2, 0.502, 0.8]),
                           u'string list': ['words', 'are', 'split', 'by', 'space', 'in', 'list'],
                           u'int vector': np.array([100, 200, -300]),
                           u'double vector': np.array([100.5, 200.3, -300.99]),
                           u'int matrix': np.array([[1, 0, 0], [0, 1, 0], [0, 0, 1]]),
                           u'double matrix': np.array([[1.2, 0.3, 0.0], [0.0, 1.5, 0.0], [0.0, -0.55, 1.6]]),
                           u'type': 'unsigned char'}

        custom_field_map = {'int': 'int',
                            'double': 'double',
                            'string': 'string',
                            'int list': 'int list',
                            'double list': 'double list',
                            'string list': 'string list',
                            'int vector': 'int vector',
                            'double vector': 'double vector',
                            'int matrix': 'int matrix',
                            'double matrix': 'double matrix'}
        header = nrrd.read_header(ASCII_1D_CUSTOM_FIELDS_FILE_PATH, custom_field_map)

        np.testing.assert_equal(header, expected_header)

    def test_invalid_custom_field(self):
        custom_field_map = {'int': 'fake'}

        with self.assertRaisesRegex(nrrd.NRRDError, 'Invalid field type given: fake'):
            nrrd.read_header(ASCII_1D_CUSTOM_FIELDS_FILE_PATH, custom_field_map)

    def test_invalid_magic_line(self):
        with self.assertRaisesRegex(nrrd.NRRDError, 'Invalid NRRD magic line. Is this an NRRD file?'):
            nrrd.read_header(('invalid magic line', 'my extra info:=my : colon-separated : values'))

    def test_invalid_magic_line2(self):
        with self.assertRaisesRegex(nrrd.NRRDError, 'Unsupported NRRD file version \\(version: 2000\\). This library '
                                                    'only supports v5 and below.'):
            nrrd.read_header(('NRRD2000', 'my extra info:=my : colon-separated : values'))

    def test_invalid_magic_line3(self):
        with self.assertRaisesRegex(nrrd.NRRDError, 'Invalid NRRD magic line: NRRDnono'):
            nrrd.read_header(('NRRDnono', 'my extra info:=my : colon-separated : values'))

    def test_missing_required_field(self):
        with open(RAW_NRRD_FILE_PATH, 'rb') as fh:
            header = nrrd.read_header(fh)
            np.testing.assert_equal(self.expected_header, header)

            # Delete required field
            del header['type']

            with self.assertRaisesRegex(nrrd.NRRDError, 'Header is missing required field: "type".'):
                nrrd.read_data(header, fh, RAW_NRRD_FILE_PATH)

    def test_wrong_sizes(self):
        with open(RAW_NRRD_FILE_PATH, 'rb') as fh:
            header = nrrd.read_header(fh)
            np.testing.assert_equal(self.expected_header, header)

            # Make the number of dimensions wrong
            header['dimension'] = 2

            with self.assertRaisesRegex(nrrd.NRRDError, 'Number of elements in sizes does not match dimension. '
                                                        'Dimension: 2, len\\(sizes\\): 3'):
                nrrd.read_data(header, fh, RAW_NRRD_FILE_PATH)

    def test_invalid_encoding(self):
        with open(RAW_NRRD_FILE_PATH, 'rb') as fh:
            header = nrrd.read_header(fh)
            np.testing.assert_equal(self.expected_header, header)

            # Set the encoding to be incorrect
            header['encoding'] = 'fake'

            with self.assertRaisesRegex(nrrd.NRRDError, 'Unsupported encoding: "fake"'):
                nrrd.read_data(header, fh, RAW_NRRD_FILE_PATH)

    def test_detached_header_no_filename(self):
        self.expected_header[u'data file'] = os.path.basename(RAW_DATA_FILE_PATH)

        with open(RAW_NHDR_FILE_PATH, 'rb') as fh:
            header = nrrd.read_header(fh)
            np.testing.assert_equal(self.expected_header, header)

            # No filename is specified for read_data
            with self.assertRaisesRegex(nrrd.NRRDError, 'Filename parameter must be specified when a relative data file'
                                                        ' path is given'):
                nrrd.read_data(header, fh)

    def test_invalid_lineskip(self):
        with open(RAW_NRRD_FILE_PATH, 'rb') as fh:
            header = nrrd.read_header(fh)
            np.testing.assert_equal(self.expected_header, header)

            # Set the line skip to be incorrect
            header['line skip'] = -1

            with self.assertRaisesRegex(nrrd.NRRDError, 'Invalid lineskip, allowed values are greater than or equal to'
                                                        ' 0'):
                nrrd.read_data(header, fh, RAW_NRRD_FILE_PATH)

    def test_missing_endianness(self):
        with open(RAW_NRRD_FILE_PATH, 'rb') as fh:
            header = nrrd.read_header(fh)
            np.testing.assert_equal(self.expected_header, header)

            # Delete the endian field from header
            # Since our data is short (itemsize = 2), we should receive an error
            del header['endian']

            with self.assertRaisesRegex(nrrd.NRRDError, 'Header is missing required field: "endian".'):
                nrrd.read_data(header, fh, RAW_NRRD_FILE_PATH)

    def test_big_endian(self):
        with open(RAW_NRRD_FILE_PATH, 'rb') as fh:
            header = nrrd.read_header(fh)
            np.testing.assert_equal(self.expected_header, header)

            # Set endianness to big to verify it is doing correctly
            header['endian'] = 'big'

            data = nrrd.read_data(header, fh, RAW_NRRD_FILE_PATH)
            np.testing.assert_equal(data, self.expected_data.byteswap())

    def test_invalid_endian(self):
        with open(RAW_NRRD_FILE_PATH, 'rb') as fh:
            header = nrrd.read_header(fh)
            np.testing.assert_equal(self.expected_header, header)

            # Set endianness to fake value
            header['endian'] = 'fake'

            with self.assertRaisesRegex(nrrd.NRRDError, 'Invalid endian value in header: "fake"'):
                nrrd.read_data(header, fh, RAW_NRRD_FILE_PATH)

    def test_invalid_index_order(self):
        with self.assertRaisesRegex(nrrd.NRRDError, 'Invalid index order'):
            nrrd.read(RAW_NRRD_FILE_PATH, index_order=None)

<<<<<<< HEAD
    def test_read_quoted_string_header(self):
        header = nrrd.read_header([
            'NRRD0004',
            '# Complete NRRD file format specification at:',
            '# http://teem.sourceforge.net/nrrd/format.html',
            'type: double',
            'dimension: 3',
            'space dimension: 3',
            'sizes: 32 40 16',
            'encoding: raw',
            'units: "mm" "cm" "in"',
            'space units: "mm" "cm" "in"',
            'labels: "X" "Y" "f(log(X, 10), Y)"',
            'space origin: (-0.79487200000000002,-1,-0.38461499999999998)'
        ])

        # Check that the quoted values were appropriately parsed
        self.assertEqual(['mm', 'cm', 'in'], header['units'])
        self.assertEqual(['mm', 'cm', 'in'], header['space units'])
        self.assertEqual(['X', 'Y', 'f(log(X, 10), Y)'], header['labels'])

    def test_read_quoted_string_header_no_quotes(self):
        header = nrrd.read_header([
            'NRRD0004',
            '# Complete NRRD file format specification at:',
            '# http://teem.sourceforge.net/nrrd/format.html',
            'type: double',
            'dimension: 3',
            'space dimension: 3',
            'sizes: 32 40 16',
            'encoding: raw',
            'units: mm cm in',
            'space units: mm cm in',
            'labels: X Y f(log(X,10),Y)',
            'space origin: (-0.79487200000000002,-1,-0.38461499999999998)'
        ])

        # Check that the quoted values were appropriately parsed
        self.assertEqual(['mm', 'cm', 'in'], header['units'])
        self.assertEqual(['mm', 'cm', 'in'], header['space units'])
        self.assertEqual(['X', 'Y', 'f(log(X,10),Y)'], header['labels'])

=======
>>>>>>> 9407b015

class TestReadingFunctionsFortran(TestReadingFunctions, unittest.TestCase):
    index_order = 'F'


class TestReadingFunctionsC(TestReadingFunctions, unittest.TestCase):
    index_order = 'C'


if __name__ == '__main__':
    unittest.main()<|MERGE_RESOLUTION|>--- conflicted
+++ resolved
@@ -416,7 +416,6 @@
         with self.assertRaisesRegex(nrrd.NRRDError, 'Invalid index order'):
             nrrd.read(RAW_NRRD_FILE_PATH, index_order=None)
 
-<<<<<<< HEAD
     def test_read_quoted_string_header(self):
         header = nrrd.read_header([
             'NRRD0004',
@@ -459,8 +458,6 @@
         self.assertEqual(['mm', 'cm', 'in'], header['space units'])
         self.assertEqual(['X', 'Y', 'f(log(X,10),Y)'], header['labels'])
 
-=======
->>>>>>> 9407b015
 
 class TestReadingFunctionsFortran(TestReadingFunctions, unittest.TestCase):
     index_order = 'F'
