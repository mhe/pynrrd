--- conflicted
+++ resolved
@@ -186,13 +186,9 @@
         output_filename = os.path.join(self.temp_write_dir, 'testfile_detached_raw.nhdr')
         output_data_filename = os.path.join(self.temp_write_dir, 'testfile_detached_raw.raw.gz')
 
-<<<<<<< HEAD
         # Data & header are still detached even though detached_header is False because the filename is .nhdr
-        nrrd.write(output_filename, self.data_input, {u'encoding': 'gz'}, detached_header=False)
-=======
         nrrd.write(output_filename, self.data_input, {u'encoding': 'gz'}, detached_header=False,
                    relative_data_path=False)
->>>>>>> 017a9059
 
         # Read back the same file
         data, header = nrrd.read(output_filename)
