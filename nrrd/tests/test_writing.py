--- conflicted
+++ resolved
@@ -1,11 +1,7 @@
 import io
 import tempfile
 import unittest
-<<<<<<< HEAD
-from typing import ClassVar, Literal
-=======
 from typing import ClassVar
->>>>>>> 4f97d331
 
 import numpy as np
 from typing_extensions import Literal
@@ -25,24 +21,13 @@
             with open(RAW_DATA_FILE_PATH, 'rb') as fh:
                 self.expected_data = fh.read()
 
-<<<<<<< HEAD
         def test_write_default_header(self):
             output_filename = os.path.join(self.temp_write_dir, f'testfile_default.nrrd')
             nrrd.write(output_filename, self.data_input, {}, index_order=self.index_order)
-=======
-        def write_and_read_back(self, encoding=None, level=9):
-            output_filename = os.path.join(self.temp_write_dir, f'testfile_{encoding}_{str(level)}.nrrd')
-            headers = {}
-            if encoding is not None:
-                headers['encoding'] = encoding
-            nrrd.write(output_filename, self.data_input, headers, compression_level=level,
-                       index_order=self.index_order)
->>>>>>> 4f97d331
-
-            # Read back the same file
-            data, header = nrrd.read(output_filename, index_order=self.index_order)
-            self.assertEqual(self.expected_data, data.tobytes(order=self.index_order))
-<<<<<<< HEAD
+
+            # Read back the same file
+            data, header = nrrd.read(output_filename, index_order=self.index_order)
+            self.assertEqual(self.expected_data, data.tobytes(order=self.index_order))
             self.assertEqual(header.get('encoding'), 'gzip')  # default is gzip if not specified
 
         def test_write_raw(self):
@@ -96,35 +81,6 @@
             # note: we don't currently assert reduction here, because with the binary ball test data,
             #       the output size does not change at different bz2 levels.
             # self.assertLess(os.path.getsize(BZ2_NRRD_FILE_PATH), os.path.getsize(output_filename))
-=======
-            self.assertEqual(header.get('encoding'), encoding or 'gzip')  # default is gzip is not specified
-
-            return output_filename
-
-        def test_write_default_header(self):
-            self.write_and_read_back()
-
-        def test_write_raw(self):
-            self.write_and_read_back('raw')
-
-        def test_write_gz(self):
-            self.write_and_read_back('gzip')
-
-        def test_write_bzip2(self):
-            self.write_and_read_back('bzip2')
-
-        def test_write_gz_level1(self):
-            filename = self.write_and_read_back('gzip', level=1)
-
-            self.assertLess(os.path.getsize(GZ_NRRD_FILE_PATH), os.path.getsize(filename))
-
-        def test_write_bzip2_level1(self):
-            _ = self.write_and_read_back('bzip2', level=1)
-
-            # note: we don't currently assert reduction here, because with the binary ball test data,
-            #       the output size does not change at different bz2 levels.
-            # self.assertLess(os.path.getsize(BZ2_NRRD_FILE_PATH), os.path.getsize(fn))
->>>>>>> 4f97d331
 
         def test_write_ascii_1d(self):
             output_filename = os.path.join(self.temp_write_dir, 'testfile_ascii_1d.nrrd')
@@ -246,7 +202,6 @@
             output_data_filename = os.path.join(self.temp_write_dir, 'testfile_detached_raw.nrrd2')
 
             nrrd.write(output_data_filename, self.data_input, {'encoding': 'raw'}, detached_header=True,
-<<<<<<< HEAD
                        index_order=self.index_order)
 
             # Read back the same file
@@ -383,7 +338,8 @@
             output_filename = os.path.join(self.temp_write_dir, 'testfile_detached.nhdr')
 
             nrrd.write(output_filename, self.data_input, {'datafile': 'testfile_detachedWRONG.gz'},
-                       detached_header=True, index_order=self.index_order)
+                       detached_header=True,
+                       index_order=self.index_order)
 
             # Read back the same file
             data, header = nrrd.read(output_filename, index_order=self.index_order)
@@ -393,7 +349,8 @@
             output_filename = os.path.join(self.temp_write_dir, 'testfile_detached.nhdr')
 
             nrrd.write(output_filename, self.data_input, {'data file': 'testfile_detachedWRONG.gz'},
-                       detached_header=True, index_order=self.index_order)
+                       detached_header=True,
+                       index_order=self.index_order)
 
             # Read back the same file
             data, header = nrrd.read(output_filename, index_order=self.index_order)
@@ -452,199 +409,22 @@
             nrrd.write(memory_nrrd_file, self.data_input, **kwargs)
             memory_nrrd_file.seek(0)
             memory_nrrd = memory_nrrd_file.readlines()
-=======
-                       index_order=self.index_order)
-
-            # Read back the same file
-            data, header = nrrd.read(output_data_filename, index_order=self.index_order)
-            self.assertEqual(self.expected_data, data.tobytes(order=self.index_order))
-            self.assertEqual(header['encoding'], 'raw')
-            self.assertEqual('data file' in header, False)
-
-        def test_write_fake_encoding(self):
-            output_filename = os.path.join(self.temp_write_dir, 'testfile_detached_raw.nhdr')
-
-            with self.assertRaisesRegex(nrrd.NRRDError, 'Invalid encoding specification while writing NRRD file: fake'):
-                nrrd.write(output_filename, self.data_input, {'encoding': 'fake'}, index_order=self.index_order)
-
-        def test_write_detached_raw(self):
-            output_filename = os.path.join(self.temp_write_dir, 'testfile_detached_raw.nhdr')
-
-            # Data & header are still detached even though detached_header is False because the filename is .nhdr
-            # Test also checks detached data filename that it is relative (default value)
-            nrrd.write(output_filename, self.data_input, {'encoding': 'raw'}, detached_header=False,
-                       index_order=self.index_order)
-
-            # Read back the same file
-            data, header = nrrd.read(output_filename, index_order=self.index_order)
-            self.assertEqual(self.expected_data, data.tobytes(order=self.index_order))
-            self.assertEqual(header['encoding'], 'raw')
-            self.assertEqual(header['data file'], 'testfile_detached_raw.raw')
-
-        def test_write_detached_gz(self):
-            output_filename = os.path.join(self.temp_write_dir, 'testfile_detached_raw.nhdr')
-            output_data_filename = os.path.join(self.temp_write_dir, 'testfile_detached_raw.raw.gz')
-
-            # Data & header are still detached even though detached_header is False because the filename is .nhdr
-            # Test also checks detached data filename that it is absolute
-            nrrd.write(output_filename, self.data_input, {'encoding': 'gz'}, detached_header=False,
-                       relative_data_path=False, index_order=self.index_order)
-
-            # Read back the same file
-            data, header = nrrd.read(output_filename, index_order=self.index_order)
-            self.assertEqual(self.expected_data, data.tobytes(order=self.index_order))
-            self.assertEqual(header['encoding'], 'gz')
-            self.assertEqual(header['data file'], output_data_filename)
-
-        def test_write_detached_bz2(self):
-            output_filename = os.path.join(self.temp_write_dir, 'testfile_detached_raw.nhdr')
-
-            # Data & header are still detached even though detached_header is False because the filename is .nhdr
-            # Test also checks detached data filename that it is relative (default value)
-            nrrd.write(output_filename, self.data_input, {'encoding': 'bz2'}, detached_header=False,
-                       index_order=self.index_order)
-
-            # Read back the same file
-            data, header = nrrd.read(output_filename, index_order=self.index_order)
-            self.assertEqual(self.expected_data, data.tobytes(order=self.index_order))
-            self.assertEqual(header['encoding'], 'bz2')
-            self.assertEqual(header['data file'], 'testfile_detached_raw.raw.bz2')
-
-        def test_write_detached_ascii(self):
-            output_filename = os.path.join(self.temp_write_dir, 'testfile_detached_raw.nhdr')
-
-            # Data & header are still detached even though detached_header is False because the filename is .nhdr
-            # Test also checks detached data filename that it is relative (default value)
-            nrrd.write(output_filename, self.data_input, {'encoding': 'txt'}, detached_header=False,
-                       index_order=self.index_order)
-
-            # Read back the same file
-            data, header = nrrd.read(output_filename, index_order=self.index_order)
-            self.assertEqual(self.expected_data, data.tobytes(order=self.index_order))
-            self.assertEqual(header['encoding'], 'txt')
-            self.assertEqual(header['data file'], 'testfile_detached_raw.txt')
-
-        def test_invalid_custom_field(self):
-            output_filename = os.path.join(self.temp_write_dir, 'testfile_invalid_custom_field.nrrd')
-            header = {'int': 12}
-            custom_field_map = {'int': 'fake'}
-
-            with self.assertRaisesRegex(nrrd.NRRDError, 'Invalid field type given: fake'):
-                nrrd.write(output_filename, np.zeros((3, 9)), header, custom_field_map=custom_field_map,
-                           index_order=self.index_order)
-
-        def test_remove_endianness(self):
-            output_filename = os.path.join(self.temp_write_dir, 'testfile_remove_endianness.nrrd')
-
-            x = np.arange(1, 28)
-            nrrd.write(output_filename, x, {'encoding': 'ascii', 'endian': 'little', 'space': 'right-anterior-superior',
-                                            'space dimension': 3}, index_order=self.index_order)
-
-            # Read back the same file
-            data, header = nrrd.read(output_filename, index_order=self.index_order)
-            self.assertEqual(header['encoding'], 'ascii')
-
-            # Check for endian and space dimension, both of these should have been removed from the header
-            # Endian because it is an ASCII encoded file and space dimension because space is specified
-            self.assertFalse('endian' in header)
-            self.assertFalse('space dimension' in header)
-            np.testing.assert_equal(data, x)
-
-        def test_unsupported_encoding(self):
-            output_filename = os.path.join(self.temp_write_dir, 'testfile_unsupported_encoding.nrrd')
-            header = {'encoding': 'fake'}
-
-            with self.assertRaisesRegex(nrrd.NRRDError, 'Unsupported encoding: "fake"'):
-                nrrd.write(output_filename, np.zeros((3, 9)), header, index_order=self.index_order)
-
-        def test_invalid_index_order(self):
-            output_filename = os.path.join(self.temp_write_dir, 'testfile_invalid_index_order.nrrd')
-
-            with self.assertRaisesRegex(nrrd.NRRDError, 'Invalid index order'):
-                nrrd.write(output_filename, np.zeros((3, 9)), index_order=None)
-
-        def test_quoted_string_list_header(self):
-            output_filename = os.path.join(self.temp_write_dir, 'testfile_ascii_3d.nrrd')
-
-            x = np.arange(1, 28).reshape((3, 3, 3), order=self.index_order)
-            nrrd.write(output_filename, x, {
-                'encoding': 'ascii',
-                'units': ['mm', 'cm', 'in'],
-                'space units': ['mm', 'cm', 'in'],
-                'labels': ['X', 'Y', 'f(log(X, 10), Y)'],
-            }, index_order=self.index_order)
-
-            with open(output_filename) as fh:
-                lines = fh.readlines()
-
-                # Strip newline from end of line
-                lines = [line.rstrip() for line in lines]
-
-                # Note the order of the lines dont matter, we just want to verify theyre outputted correctly
-                self.assertTrue('units: "mm" "cm" "in"' in lines)
-                self.assertTrue('space units: "mm" "cm" "in"' in lines)
-                self.assertTrue('labels: "X" "Y" "f(log(X, 10), Y)"' in lines)
-
-        def test_write_detached_datafile_check(self):
-            output_filename = os.path.join(self.temp_write_dir, 'testfile_detached.nhdr')
-
-            nrrd.write(output_filename, self.data_input, {'datafile': 'testfile_detachedWRONG.gz'},
-                       detached_header=True,
-                       index_order=self.index_order)
-
-            # Read back the same file
-            data, header = nrrd.read(output_filename, index_order=self.index_order)
-            self.assertEqual(header['data file'], 'testfile_detached.raw.gz')
-
-        def test_write_detached_datafile_check2(self):
-            output_filename = os.path.join(self.temp_write_dir, 'testfile_detached.nhdr')
-
-            nrrd.write(output_filename, self.data_input, {'data file': 'testfile_detachedWRONG.gz'},
-                       detached_header=True,
-                       index_order=self.index_order)
->>>>>>> 4f97d331
-
-            # Read back the same file
-            data, header = nrrd.read(output_filename, index_order=self.index_order)
-            self.assertEqual(header['data file'], 'testfile_detached.raw.gz')
-
-        def test_write_detached_datafile_custom_name(self):
-            output_filename = os.path.join(self.temp_write_dir, 'testfile_detached.nhdr')
-            # Specify a custom path to write the
-            output_header_filename = os.path.join(self.temp_write_dir, 'testfile_detachedDifferent.gz')
-
-<<<<<<< HEAD
+
+        self.assertEqual(self.expected_data, data.tobytes(order=self.index_order))
+        self.assertEqual(self.expected_data, memory_data.tobytes(order=self.index_order))
+        self.assertEqual(header.pop('sizes').all(), memory_header.pop('sizes').all())
+        self.assertSequenceEqual(header, memory_header)
+
+    def test_write_memory_file_handle(self):
+        default_output_filename = os.path.join(self.temp_write_dir, 'testfile_default_filename.nrrd')
+        nrrd.write(default_output_filename, self.data_input, {}, index_order=self.index_order)
+
             expected_filename = os.path.join(self.temp_write_dir, 'testfile_expected.nrrd')
             nrrd.write(expected_filename, self.data_input, **kwargs)
             with open(expected_filename, 'rb') as fh:
                 expected_nrrd = fh.readlines()
 
             self.assertEqual(expected_nrrd, memory_nrrd)
-=======
-            nrrd.write(output_filename, self.data_input, detached_header=output_header_filename,
-                       index_order=self.index_order)
-
-            # Read back the same file
-            data, header = nrrd.read(output_filename, index_order=self.index_order)
-            self.assertEqual(header['data file'], 'testfile_detachedDifferent.gz')
-
-        def test_write_check_remove_datafile(self):
-            output_filename = os.path.join(self.temp_write_dir, 'testfile.nrrd')
-
-            nrrd.write(output_filename, self.data_input, {'data file': 'testfile_detached.gz'}, detached_header=False,
-                       index_order=self.index_order)
-
-            # Read back the same file
-            # The 'data file' parameter should be missing since this is NOT a detached file
-            data, header = nrrd.read(output_filename, index_order=self.index_order)
-            self.assertFalse('data file' in header)
-
-        def test_write_memory(self):
-            default_output_filename = os.path.join(self.temp_write_dir, 'testfile_default_filename.nrrd')
-            nrrd.write(default_output_filename, self.data_input, {}, index_order=self.index_order)
-
-            memory_nrrd = io.BytesIO()
->>>>>>> 4f97d331
 
         def test_write_memory_bzip2(self):
             kwargs = {
@@ -654,7 +434,6 @@
                 'index_order': self.index_order
             }
 
-<<<<<<< HEAD
             memory_nrrd_file = io.BytesIO()
             nrrd.write(memory_nrrd_file, self.data_input, **kwargs)
             memory_nrrd_file.seek(0)
@@ -666,40 +445,6 @@
                 expected_nrrd = fh.readlines()
 
             self.assertEqual(expected_nrrd, memory_nrrd)
-=======
-            memory_nrrd.seek(0)
-
-            data, header = nrrd.read(default_output_filename, index_order=self.index_order)
-            memory_header = nrrd.read_header(memory_nrrd)
-            memory_data = nrrd.read_data(header=memory_header, fh=memory_nrrd, filename=None,
-                                         index_order=self.index_order)
-
-            self.assertEqual(self.expected_data, data.tobytes(order=self.index_order))
-            self.assertEqual(self.expected_data, memory_data.tobytes(order=self.index_order))
-            self.assertEqual(header.pop('sizes').all(), memory_header.pop('sizes').all())
-            self.assertSequenceEqual(header, memory_header)
-
-        def test_write_memory_file_handle(self):
-            default_output_filename = os.path.join(self.temp_write_dir, 'testfile_default_filename.nrrd')
-            nrrd.write(default_output_filename, self.data_input, {}, index_order=self.index_order)
-
-            default_output_memory_filename = os.path.join(self.temp_write_dir, 'testfile_default_memory_filename.nrrd')
-
-            with open(default_output_memory_filename, mode='wb') as memory_nrrd:
-                nrrd.write(memory_nrrd, self.data_input, {}, index_order=self.index_order)
-
-            data, header = nrrd.read(default_output_filename, index_order=self.index_order)
-
-            with open(default_output_memory_filename, mode='rb') as memory_nrrd:
-                memory_header = nrrd.read_header(memory_nrrd)
-                memory_data = nrrd.read_data(header=memory_header, fh=memory_nrrd, filename=None,
-                                             index_order=self.index_order)
-
-            self.assertEqual(self.expected_data, data.tobytes(order=self.index_order))
-            self.assertEqual(self.expected_data, memory_data.tobytes(order=self.index_order))
-            self.assertEqual(header.pop('sizes').all(), memory_header.pop('sizes').all())
-            self.assertSequenceEqual(header, memory_header)
->>>>>>> 4f97d331
 
 
 class TestWritingFunctionsFortran(Abstract.TestWritingFunctions):
