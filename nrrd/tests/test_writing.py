import io
import tempfile
<<<<<<< HEAD
from typing import ClassVar, Literal
=======
import unittest
>>>>>>> 1026694b

import numpy as np

import nrrd
from nrrd.tests.util import *


class Abstract:
    class TestWritingFunctions(unittest.TestCase):
        index_order: ClassVar[Literal['F', 'C']]

        def setUp(self):
            self.temp_write_dir = tempfile.mkdtemp('nrrdtest')
            self.data_input, _ = nrrd.read(RAW_NRRD_FILE_PATH, index_order=self.index_order)

            with open(RAW_DATA_FILE_PATH, 'rb') as fh:
                self.expected_data = fh.read()

        def test_write_default_header(self):
            output_filename = os.path.join(self.temp_write_dir, f'testfile_default.nrrd')
            nrrd.write(output_filename, self.data_input, {}, index_order=self.index_order)

            # Read back the same file
            data, header = nrrd.read(output_filename, index_order=self.index_order)
            self.assertEqual(self.expected_data, data.tobytes(order=self.index_order))
            self.assertEqual(header.get('encoding'), 'gzip')  # default is gzip if not specified

        def test_write_raw(self):
            output_filename = os.path.join(self.temp_write_dir, f'testfile_raw.nrrd')
            nrrd.write(output_filename, self.data_input, {'encoding': 'raw'}, index_order=self.index_order)

            # Read back the same file
            data, header = nrrd.read(output_filename, index_order=self.index_order)
            self.assertEqual(self.expected_data, data.tobytes(order=self.index_order))
            self.assertEqual(header.get('encoding'), 'raw')

        def test_write_gz(self):
            output_filename = os.path.join(self.temp_write_dir, f'testfile_gzip.nrrd')
            nrrd.write(output_filename, self.data_input, {'encoding': 'gzip'}, index_order=self.index_order)

            # Read back the same file
            data, header = nrrd.read(output_filename, index_order=self.index_order)
            self.assertEqual(self.expected_data, data.tobytes(order=self.index_order))
            self.assertEqual(header.get('encoding'), 'gzip')

        def test_write_bzip2(self):
            output_filename = os.path.join(self.temp_write_dir, f'testfile_bzip2.nrrd')
            nrrd.write(output_filename, self.data_input, {'encoding': 'bzip2'}, index_order=self.index_order)

            # Read back the same file
            data, header = nrrd.read(output_filename, index_order=self.index_order)
            self.assertEqual(self.expected_data, data.tobytes(order=self.index_order))
            self.assertEqual(header.get('encoding'), 'bzip2')

        def test_write_gz_level1(self):
            output_filename = os.path.join(self.temp_write_dir, f'testfile_gzip_1.nrrd')
            nrrd.write(output_filename, self.data_input, {'encoding': 'gzip'}, compression_level=1,
                       index_order=self.index_order)

            # Read back the same file
            data, header = nrrd.read(output_filename, index_order=self.index_order)
            self.assertEqual(self.expected_data, data.tobytes(order=self.index_order))
            self.assertEqual(header.get('encoding'), 'gzip')
            self.assertLess(os.path.getsize(GZ_NRRD_FILE_PATH), os.path.getsize(output_filename))

        def test_write_bzip2_level1(self):
            output_filename = os.path.join(self.temp_write_dir, f'testfile_bzip2_1.nrrd')
            nrrd.write(output_filename, self.data_input, {'encoding': 'bzip2'}, compression_level=1,
                       index_order=self.index_order)

            # Read back the same file
            data, header = nrrd.read(output_filename, index_order=self.index_order)
            self.assertEqual(self.expected_data, data.tobytes(order=self.index_order))
            self.assertEqual(header.get('encoding'), 'bzip2')

            # note: we don't currently assert reduction here, because with the binary ball test data,
            #       the output size does not change at different bz2 levels.
            # self.assertLess(os.path.getsize(BZ2_NRRD_FILE_PATH), os.path.getsize(output_filename))

        def test_write_ascii_1d(self):
            output_filename = os.path.join(self.temp_write_dir, 'testfile_ascii_1d.nrrd')

            x = np.arange(1, 28)
            nrrd.write(output_filename, x, {'encoding': 'ascii'}, index_order=self.index_order)

            # Read back the same file
            data, header = nrrd.read(output_filename, index_order=self.index_order)
            self.assertEqual(header['encoding'], 'ascii')
            np.testing.assert_equal(data, x)

        def test_write_ascii_2d(self):
            output_filename = os.path.join(self.temp_write_dir, 'testfile_ascii_2d.nrrd')

            x = np.arange(1, 28).reshape((3, 9), order=self.index_order)
            nrrd.write(output_filename, x, {'encoding': 'ascii'}, index_order=self.index_order)

            # Read back the same file
            data, header = nrrd.read(output_filename, index_order=self.index_order)
            self.assertEqual(header['encoding'], 'ascii')
            np.testing.assert_equal(data, x)

        def test_write_ascii_3d(self):
            output_filename = os.path.join(self.temp_write_dir, 'testfile_ascii_3d.nrrd')

            x = np.arange(1, 28).reshape((3, 3, 3), order=self.index_order)
            nrrd.write(output_filename, x, {'encoding': 'ascii'}, index_order=self.index_order)

            # Read back the same file
            data, header = nrrd.read(output_filename, index_order=self.index_order)
            self.assertEqual(header['encoding'], 'ascii')
            np.testing.assert_equal(x, data)

        def test_write_custom_fields_without_custom_field_map(self):
            output_filename = os.path.join(self.temp_write_dir, 'testfile_custom_fields.nrrd')

            data, header = nrrd.read(ASCII_1D_CUSTOM_FIELDS_FILE_PATH, index_order=self.index_order)
            nrrd.write(output_filename, data, header, index_order=self.index_order)

            with open(output_filename) as fh:
                lines = fh.readlines()

                # Strip newline from end of line
                lines = [line.rstrip() for line in lines]

                self.assertEqual(lines[5], 'type: uint8')
                self.assertEqual(lines[6], 'dimension: 1')
                self.assertEqual(lines[7], 'sizes: 27')
                self.assertEqual(lines[8], 'kinds: domain')
                self.assertEqual(lines[9], 'encoding: ASCII')
                self.assertEqual(lines[10], 'spacings: 1.0458000000000001')
                self.assertEqual(lines[11], 'int:=24')
                self.assertEqual(lines[12], 'double:=25.5566')
                self.assertEqual(lines[13], 'string:=This is a long string of information that is important.')
                self.assertEqual(lines[14], 'int list:=1 2 3 4 5 100')
                self.assertEqual(lines[15], 'double list:=0.2 0.502 0.8')
                self.assertEqual(lines[16], 'string list:=words are split by space in list')
                self.assertEqual(lines[17], 'int vector:=(100, 200, -300)')
                self.assertEqual(lines[18], 'double vector:=(100.5,200.3,-300.99)')
                self.assertEqual(lines[19], 'int matrix:=(1,0,0) (0,1,0) (0,0,1)')
                self.assertEqual(lines[20], 'double matrix:=(1.2,0.3,0) (0,1.5,0) (0,-0.55,1.6)')

        def test_write_custom_fields_with_custom_field_map(self):
            output_filename = os.path.join(self.temp_write_dir, 'testfile_custom_fields.nrrd')

            custom_field_map = {'int': 'int',
                                'double': 'double',
                                'string': 'string',
                                'int list': 'int list',
                                'double list': 'double list',
                                'string list': 'string list',
                                'int vector': 'int vector',
                                'double vector': 'double vector',
                                'int matrix': 'int matrix',
                                'double matrix': 'double matrix'}

            data, header = nrrd.read(ASCII_1D_CUSTOM_FIELDS_FILE_PATH, custom_field_map, index_order=self.index_order)
            nrrd.write(output_filename, data, header, custom_field_map=custom_field_map, index_order=self.index_order)

            with open(output_filename) as fh:
                lines = fh.readlines()

                # Strip newline from end of line
                lines = [line.rstrip() for line in lines]

                self.assertEqual(lines[5], 'type: uint8')
                self.assertEqual(lines[6], 'dimension: 1')
                self.assertEqual(lines[7], 'sizes: 27')
                self.assertEqual(lines[8], 'kinds: domain')
                self.assertEqual(lines[9], 'encoding: ASCII')
                self.assertEqual(lines[10], 'spacings: 1.0458000000000001')
                self.assertEqual(lines[11], 'int:=24')
                self.assertEqual(lines[12], 'double:=25.5566')
                self.assertEqual(lines[13], 'string:=This is a long string of information that is important.')
                self.assertEqual(lines[14], 'int list:=1 2 3 4 5 100')
                self.assertEqual(lines[15], 'double list:=0.20000000000000001 0.502 0.80000000000000004')
                self.assertEqual(lines[16], 'string list:=words are split by space in list')
                self.assertEqual(lines[17], 'int vector:=(100,200,-300)')
                self.assertEqual(lines[18], 'double vector:=(100.5,200.30000000000001,-300.99000000000001)')
                self.assertEqual(lines[19], 'int matrix:=(1,0,0) (0,1,0) (0,0,1)')
                self.assertEqual(lines[20], 'double matrix:=(1.2,0.29999999999999999,0) (0,1.5,0) (0,'
                                            '-0.55000000000000004,1.6000000000000001)')

        def test_write_detached_raw_as_nrrd(self):
            output_filename = os.path.join(self.temp_write_dir, 'testfile_detached_raw.nhdr')
            output_data_filename = os.path.join(self.temp_write_dir, 'testfile_detached_raw.nrrd')

            nrrd.write(output_data_filename, self.data_input, {'encoding': 'raw'}, detached_header=True,
                       relative_data_path=False, index_order=self.index_order)

            # Read back the same file
            data, header = nrrd.read(output_filename, index_order=self.index_order)
            self.assertEqual(self.expected_data, data.tobytes(order=self.index_order))
            self.assertEqual(header['encoding'], 'raw')
            self.assertEqual(header['data file'], output_data_filename)

        def test_write_detached_raw_odd_extension(self):
            output_data_filename = os.path.join(self.temp_write_dir, 'testfile_detached_raw.nrrd2')

            nrrd.write(output_data_filename, self.data_input, {'encoding': 'raw'}, detached_header=True,
                       index_order=self.index_order)

            # Read back the same file
            data, header = nrrd.read(output_data_filename, index_order=self.index_order)
            self.assertEqual(self.expected_data, data.tobytes(order=self.index_order))
            self.assertEqual(header['encoding'], 'raw')
            self.assertEqual('data file' in header, False)

        def test_write_fake_encoding(self):
            output_filename = os.path.join(self.temp_write_dir, 'testfile_detached_raw.nhdr')

            with self.assertRaisesRegex(nrrd.NRRDError, 'Invalid encoding specification while writing NRRD file: fake'):
                nrrd.write(output_filename, self.data_input, {'encoding': 'fake'}, index_order=self.index_order)

        def test_write_detached_raw(self):
            output_filename = os.path.join(self.temp_write_dir, 'testfile_detached_raw.nhdr')

            # Data & header are still detached even though detached_header is False because the filename is .nhdr
            # Test also checks detached data filename that it is relative (default value)
            nrrd.write(output_filename, self.data_input, {'encoding': 'raw'}, detached_header=False,
                       index_order=self.index_order)

            # Read back the same file
            data, header = nrrd.read(output_filename, index_order=self.index_order)
            self.assertEqual(self.expected_data, data.tobytes(order=self.index_order))
            self.assertEqual(header['encoding'], 'raw')
            self.assertEqual(header['data file'], 'testfile_detached_raw.raw')

        def test_write_detached_gz(self):
            output_filename = os.path.join(self.temp_write_dir, 'testfile_detached_raw.nhdr')
            output_data_filename = os.path.join(self.temp_write_dir, 'testfile_detached_raw.raw.gz')

            # Data & header are still detached even though detached_header is False because the filename is .nhdr
            # Test also checks detached data filename that it is absolute
            nrrd.write(output_filename, self.data_input, {'encoding': 'gz'}, detached_header=False,
                       relative_data_path=False, index_order=self.index_order)

            # Read back the same file
            data, header = nrrd.read(output_filename, index_order=self.index_order)
            self.assertEqual(self.expected_data, data.tobytes(order=self.index_order))
            self.assertEqual(header['encoding'], 'gz')
            self.assertEqual(header['data file'], output_data_filename)

        def test_write_detached_bz2(self):
            output_filename = os.path.join(self.temp_write_dir, 'testfile_detached_raw.nhdr')

            # Data & header are still detached even though detached_header is False because the filename is .nhdr
            # Test also checks detached data filename that it is relative (default value)
            nrrd.write(output_filename, self.data_input, {'encoding': 'bz2'}, detached_header=False,
                       index_order=self.index_order)

            # Read back the same file
            data, header = nrrd.read(output_filename, index_order=self.index_order)
            self.assertEqual(self.expected_data, data.tobytes(order=self.index_order))
            self.assertEqual(header['encoding'], 'bz2')
            self.assertEqual(header['data file'], 'testfile_detached_raw.raw.bz2')

        def test_write_detached_ascii(self):
            output_filename = os.path.join(self.temp_write_dir, 'testfile_detached_raw.nhdr')

            # Data & header are still detached even though detached_header is False because the filename is .nhdr
            # Test also checks detached data filename that it is relative (default value)
            nrrd.write(output_filename, self.data_input, {'encoding': 'txt'}, detached_header=False,
                       index_order=self.index_order)

            # Read back the same file
            data, header = nrrd.read(output_filename, index_order=self.index_order)
            self.assertEqual(self.expected_data, data.tobytes(order=self.index_order))
            self.assertEqual(header['encoding'], 'txt')
            self.assertEqual(header['data file'], 'testfile_detached_raw.txt')

        def test_invalid_custom_field(self):
            output_filename = os.path.join(self.temp_write_dir, 'testfile_invalid_custom_field.nrrd')
            header = {'int': 12}
            custom_field_map = {'int': 'fake'}

            with self.assertRaisesRegex(nrrd.NRRDError, 'Invalid field type given: fake'):
                nrrd.write(output_filename, np.zeros((3, 9)), header, custom_field_map=custom_field_map,
                           index_order=self.index_order)

        def test_remove_endianness(self):
            output_filename = os.path.join(self.temp_write_dir, 'testfile_remove_endianness.nrrd')

            x = np.arange(1, 28)
            nrrd.write(output_filename, x, {'encoding': 'ascii', 'endian': 'little', 'space': 'right-anterior-superior',
                                            'space dimension': 3}, index_order=self.index_order)

            # Read back the same file
            data, header = nrrd.read(output_filename, index_order=self.index_order)
            self.assertEqual(header['encoding'], 'ascii')

            # Check for endian and space dimension, both of these should have been removed from the header
            # Endian because it is an ASCII encoded file and space dimension because space is specified
            self.assertFalse('endian' in header)
            self.assertFalse('space dimension' in header)
            np.testing.assert_equal(data, x)

        def test_unsupported_encoding(self):
            output_filename = os.path.join(self.temp_write_dir, 'testfile_unsupported_encoding.nrrd')
            header = {'encoding': 'fake'}

            with self.assertRaisesRegex(nrrd.NRRDError, 'Unsupported encoding: "fake"'):
                nrrd.write(output_filename, np.zeros((3, 9)), header, index_order=self.index_order)

        def test_invalid_index_order(self):
            output_filename = os.path.join(self.temp_write_dir, 'testfile_invalid_index_order.nrrd')

            with self.assertRaisesRegex(nrrd.NRRDError, 'Invalid index order'):
                nrrd.write(output_filename, np.zeros((3, 9)), index_order=None)

        def test_quoted_string_list_header(self):
            output_filename = os.path.join(self.temp_write_dir, 'testfile_ascii_3d.nrrd')

            x = np.arange(1, 28).reshape((3, 3, 3), order=self.index_order)
            nrrd.write(output_filename, x, {
                'encoding': 'ascii',
                'units': ['mm', 'cm', 'in'],
                'space units': ['mm', 'cm', 'in'],
                'labels': ['X', 'Y', 'f(log(X, 10), Y)'],
            }, index_order=self.index_order)

            with open(output_filename) as fh:
                lines = fh.readlines()

                # Strip newline from end of line
                lines = [line.rstrip() for line in lines]

                # Note the order of the lines dont matter, we just want to verify theyre outputted correctly
                self.assertTrue('units: "mm" "cm" "in"' in lines)
                self.assertTrue('space units: "mm" "cm" "in"' in lines)
                self.assertTrue('labels: "X" "Y" "f(log(X, 10), Y)"' in lines)

        def test_write_detached_datafile_check(self):
            output_filename = os.path.join(self.temp_write_dir, 'testfile_detached.nhdr')

            nrrd.write(output_filename, self.data_input, {'datafile': 'testfile_detachedWRONG.gz'},
                       detached_header=True, index_order=self.index_order)

            # Read back the same file
            data, header = nrrd.read(output_filename, index_order=self.index_order)
            self.assertEqual(header['data file'], 'testfile_detached.raw.gz')

        def test_write_detached_datafile_check2(self):
            output_filename = os.path.join(self.temp_write_dir, 'testfile_detached.nhdr')

            nrrd.write(output_filename, self.data_input, {'data file': 'testfile_detachedWRONG.gz'},
                       detached_header=True, index_order=self.index_order)

            # Read back the same file
            data, header = nrrd.read(output_filename, index_order=self.index_order)
            self.assertEqual(header['data file'], 'testfile_detached.raw.gz')

        def test_write_detached_datafile_custom_name(self):
            output_filename = os.path.join(self.temp_write_dir, 'testfile_detached.nhdr')
            # Specify a custom path to write the
            output_header_filename = os.path.join(self.temp_write_dir, 'testfile_detachedDifferent.gz')

            nrrd.write(output_filename, self.data_input, detached_header=output_header_filename,
                       index_order=self.index_order)

            # Read back the same file
            data, header = nrrd.read(output_filename, index_order=self.index_order)
            self.assertEqual(header['data file'], 'testfile_detachedDifferent.gz')

        def test_write_check_remove_datafile(self):
            output_filename = os.path.join(self.temp_write_dir, 'testfile.nrrd')

            nrrd.write(output_filename, self.data_input, {'data file': 'testfile_detached.gz'}, detached_header=False,
                       index_order=self.index_order)

            # Read back the same file
            # The 'data file' parameter should be missing since this is NOT a detached file
            data, header = nrrd.read(output_filename, index_order=self.index_order)
            self.assertFalse('data file' in header)

        def test_write_memory_default(self):
            kwargs = {
                'header': {},
                'index_order': self.index_order
            }

            memory_nrrd_file = io.BytesIO()
            nrrd.write(memory_nrrd_file, self.data_input, **kwargs)
            memory_nrrd_file.seek(0)
            memory_nrrd = memory_nrrd_file.readlines()

            expected_filename = os.path.join(self.temp_write_dir, 'testfile_expected.nrrd')
            nrrd.write(expected_filename, self.data_input, **kwargs)
            with open(expected_filename, 'rb') as fh:
                expected_nrrd = fh.readlines()

            self.assertEqual(expected_nrrd, memory_nrrd)

        def test_write_memory_raw(self):
            kwargs = {
                'header': {
                    'encoding': 'raw'
                },
                'index_order': self.index_order
            }

            memory_nrrd_file = io.BytesIO()
            nrrd.write(memory_nrrd_file, self.data_input, **kwargs)
            memory_nrrd_file.seek(0)
            memory_nrrd = memory_nrrd_file.readlines()

            expected_filename = os.path.join(self.temp_write_dir, 'testfile_expected.nrrd')
            nrrd.write(expected_filename, self.data_input, **kwargs)
            with open(expected_filename, 'rb') as fh:
                expected_nrrd = fh.readlines()

            self.assertEqual(expected_nrrd, memory_nrrd)

        def test_write_memory_gzip(self):
            kwargs = {
                'header': {
                    'encoding': 'gzip'
                },
                'index_order': self.index_order
            }

            memory_nrrd_file = io.BytesIO()
            nrrd.write(memory_nrrd_file, self.data_input, **kwargs)
            memory_nrrd_file.seek(0)
            memory_nrrd = memory_nrrd_file.readlines()

            expected_filename = os.path.join(self.temp_write_dir, 'testfile_expected.nrrd')
            nrrd.write(expected_filename, self.data_input, **kwargs)
            with open(expected_filename, 'rb') as fh:
                expected_nrrd = fh.readlines()

            self.assertEqual(expected_nrrd, memory_nrrd)

        def test_write_memory_bzip2(self):
            kwargs = {
                'header': {
                    'encoding': 'bzip2'
                },
                'index_order': self.index_order
            }

            memory_nrrd_file = io.BytesIO()
            nrrd.write(memory_nrrd_file, self.data_input, **kwargs)
            memory_nrrd_file.seek(0)
            memory_nrrd = memory_nrrd_file.readlines()

            expected_filename = os.path.join(self.temp_write_dir, 'testfile_expected.nrrd')
            nrrd.write(expected_filename, self.data_input, **kwargs)
            with open(expected_filename, 'rb') as fh:
                expected_nrrd = fh.readlines()

            self.assertEqual(expected_nrrd, memory_nrrd)


class TestWritingFunctionsFortran(Abstract.TestWritingFunctions):
    index_order = 'F'


class TestWritingFunctionsC(Abstract.TestWritingFunctions):
    index_order = 'C'


if __name__ == '__main__':
    unittest.main()<|MERGE_RESOLUTION|>--- conflicted
+++ resolved
@@ -1,10 +1,7 @@
 import io
 import tempfile
-<<<<<<< HEAD
+import unittest
 from typing import ClassVar, Literal
-=======
-import unittest
->>>>>>> 1026694b
 
 import numpy as np
 
@@ -410,25 +407,14 @@
             memory_nrrd_file.seek(0)
             memory_nrrd = memory_nrrd_file.readlines()
 
-            expected_filename = os.path.join(self.temp_write_dir, 'testfile_expected.nrrd')
-            nrrd.write(expected_filename, self.data_input, **kwargs)
-            with open(expected_filename, 'rb') as fh:
-                expected_nrrd = fh.readlines()
-
-            self.assertEqual(expected_nrrd, memory_nrrd)
-
-        def test_write_memory_gzip(self):
-            kwargs = {
-                'header': {
-                    'encoding': 'gzip'
-                },
-                'index_order': self.index_order
-            }
-
-            memory_nrrd_file = io.BytesIO()
-            nrrd.write(memory_nrrd_file, self.data_input, **kwargs)
-            memory_nrrd_file.seek(0)
-            memory_nrrd = memory_nrrd_file.readlines()
+        self.assertEqual(self.expected_data, data.tobytes(order=self.index_order))
+        self.assertEqual(self.expected_data, memory_data.tobytes(order=self.index_order))
+        self.assertEqual(header.pop('sizes').all(), memory_header.pop('sizes').all())
+        self.assertSequenceEqual(header, memory_header)
+
+    def test_write_memory_file_handle(self):
+        default_output_filename = os.path.join(self.temp_write_dir, 'testfile_default_filename.nrrd')
+        nrrd.write(default_output_filename, self.data_input, {}, index_order=self.index_order)
 
             expected_filename = os.path.join(self.temp_write_dir, 'testfile_expected.nrrd')
             nrrd.write(expected_filename, self.data_input, **kwargs)
